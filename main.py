--- conflicted
+++ resolved
@@ -33,17 +33,9 @@
     """
     filename_pattern = (config.get('image_regex', "(\\d+)\\.tif"), config.get('height_data_regex', "(\\d+)\\.tif"))
     # 1. Filter with post-processing rules 
-<<<<<<< HEAD
     process_files_in_directory(os.path.join(config["output_directory"], 'geojson_predictions'), config['height_data_path'],\
                                 confidence_threshold=config['confidence_threshold'], containment_threshold=config['containment_threshold'],\
                                 parallel=True, filename_pattern=filename_pattern)
-=======
-    process_files_in_directory(os.path.join(config["output_directory"], 'geojson_predictions'),
-                               config['height_data_path'],
-                               confidence_threshold=config['confidence_threshold'],
-                               containment_threshold=config['containment_threshold'],
-                               parallel=True)
->>>>>>> 46f0153f
     logger = config["logger"]
     # 2. Filter with exclude outlines
     exclude_outlines(config)
@@ -186,7 +178,6 @@
                          os.path.join(config["output_directory"], "forrest_predictions"))
 
         # Project the predictions back to the geographic space
-<<<<<<< HEAD
         project_to_geojson(config["tiles_path"], pred_fold=os.path.join(config["output_directory"], "urban_predictions"), \
                            output_fold=urban_fold, max_workers=config["num_workers"], \
                             logger=config["logger"], verbose=config["verbose"])
@@ -194,29 +185,11 @@
                            output_fold=forrest_fold, max_workers=config["num_workers"], \
                             logger=config["logger"], verbose=config["verbose"])
         
-=======
-        project_to_geojson(config["tiles_path"],
-                           pred_fold=os.path.join(config["output_directory"], "urban_predictions"),
-                           output_fold=urban_fold, max_workers=config["num_workers"],
-                           logger=config["logger"], verbose=config["verbose"])
-        project_to_geojson(config["tiles_path"],
-                           pred_fold=os.path.join(config["output_directory"], "forrest_predictions"),
-                           output_fold=forrest_fold, max_workers=config["num_workers"],
-                           logger=config["logger"], verbose=config["verbose"])
-
->>>>>>> 46f0153f
         logger.info("Predictions have been saved to the output directory. Begin stitching the tiles.")
         # Stitch the predictions together
         for top_folder in [urban_fold, forrest_fold]:
             forrest_folders = [f for f in os.listdir(top_folder) if os.path.isdir(os.path.join(top_folder, f))]
             for folder in forrest_folders:
-<<<<<<< HEAD
-                crowns = stitch_crowns(os.path.join(top_folder, folder), max_workers=config["num_workers"], logger=config["logger"])
-                #TODO Instead of using the clean crowns function use our own post-processing function
-                #crowns = clean_crowns(crowns, iou_threshold=config["iou_threshold"], confidence=config["confidence_threshold_stitching"], logger=config["logger"])
-                basename = os.path.basename(folder)
-                crowns.to_file(os.path.join(top_folder , basename + ".geojson"), driver="GeoJSON")
-=======
                 output_path = os.path.join(top_folder, os.path.basename(folder) + ".geojson")
                 if os.path.isfile(output_path):
                     logger.debug(f"folder {folder} already processed for predicting tiles")
@@ -226,7 +199,6 @@
                 # TODO Instead of using the clean crowns function use our own post-processing function
                 # crowns = clean_crowns(crowns, iou_threshold=config["iou_threshold"], confidence=config["confidence_threshold_stitching"], logger=config["logger"])
                 crowns.to_file(output_path, driver="GeoJSON")
->>>>>>> 46f0153f
         logger.info("Stitching has been completed. Begin fusing the predictions.")
 
         # Step 4: Fusion based on forest outline
@@ -249,12 +221,8 @@
     Preprocess the files according to the configuration.
     """
     # 1. Read from the dictionary   
-<<<<<<< HEAD
     images_directory = config["image_directory"] 
     height_data_directory = config["height_data_path"]
-=======
-    images_directory = config["image_directory"]
->>>>>>> 46f0153f
     if not os.path.exists(images_directory):
         raise FileNotFoundError(f"Image directory not found: {images_directory}")
     if not os.path.isdir(images_directory):
@@ -308,23 +276,11 @@
             missing_height_data.append(image_path)
 
     if not images_paths:
-<<<<<<< HEAD
         raise FileNotFoundError(f"No image TIF-files matching the pattern found in the directory: {images_directory} or all files have already been processed.")
 
     # Continue with tiling if there are valid images
     if images_paths:
         tile_data(images_paths, config["tiles_path"], config["buffer"], config["tile_width"], config["tile_height"], max_workers=config["num_workers"], logger=config["logger"])
-=======
-        raise FileNotFoundError(
-            f"No image TIF-files found in the directory: {images_directory} or all files have already been processed.")
-
-    # 2. Tile the images
-    tile_data(images_paths, config["tiles_path"], config["buffer"], config["tile_width"], config["tile_height"],
-              max_workers=config["num_workers"], logger=config["logger"])
-
-    # 3. Validate nDOM Availability
-    # TODO: Implement nDOM availability check, warn if not available
->>>>>>> 46f0153f
 
     return images_paths
 
@@ -394,10 +350,5 @@
     # Start reading the files and validate the configuration
 
     # Start the processing
-<<<<<<< HEAD
-    #process_files(config)    
-    profile_code(config)
-=======
     process_files(config)
-    # profile_code(config)
->>>>>>> 46f0153f
+    # profile_code(config)