import sys
import os
import re
import warnings

import torch

# Add the root project directory to the system path
sys.path.insert(0, os.path.abspath(os.path.join(os.path.dirname(__file__), '..')))
from config import get_config, setup_model_cfg
from tiling import tile_data
from helpers import get_filenames, process_and_stitch_predictions, fuse_predictions, delete_contents, \
    RoundedFloatEncoder, exclude_outlines
from post_performant import process_files_in_directory

from detectron2.engine import DefaultPredictor
from detectron2.evaluation.coco_evaluation import instances_to_coco_json

from concurrent.futures import ThreadPoolExecutor
import json, cv2
import geopandas as gpd
import shutil
from torch.amp import autocast

gpd.options.display_precision = 2


def postprocess_files(config):
    """
    postprocess the files according to the configuration.
    """
    logger = config["logger"]
    logger.info("Postprocessing the predictions.")
    filename_pattern = (config.get('image_regex', "(\\d+)\\.tif"), config.get('height_data_regex', "(\\d+)\\.tif"))
    # 1. Filter with exclude outlines
<<<<<<< HEAD
    #logger.info("Excluding Outlines.")
    #exclude_outlines(config)
=======
    logger.info("Excluding Outlines.")
    # exclude_outlines(config)
>>>>>>> 94a63810

    # 2. Filter with post-processing rules
    process_files_in_directory(os.path.join(config["output_directory"], 'geojson_predictions'),
                               config['height_data_path'], confidence_threshold=config['confidence_threshold'],
                               containment_threshold=config['containment_threshold'], parallel=True,
                               filename_pattern=filename_pattern)

    # 4. Save the final predictions as gpkg in another folder
    for file in os.listdir(os.path.join(config["output_directory"], 'geojson_predictions')):
        if not (file.endswith('.geojson') or file.endswith('.gpkg')) or file.startswith('processed_'):
            continue
        crowns = gpd.read_file(os.path.join(config["output_directory"], 'geojson_predictions', file))
        logger.debug(f" File {file}, # crowns {len(crowns)} ")
        crowns.to_file(os.path.join(config["output_directory"], file.replace('processed_', '')))


def predict_on_model(config, model_path, tiles_path, output_path, batch_size=50):
    """
    Predict the tiles according to the configuration using mixed precision and parallel inference.
    
    Args:
        cfg (CfgNode): Detectron Configuration node for the model.
        model_path (str): Path to the model.
        tiles_path (str): Path to the directory containing the tiles.
        output_path (str): Path to the output directory.
        batch_size (int): Number of images processed simultaneously.
        max_workers (int): Maximum number of threads for parallel inference.
    """
    logger = config.get("logger", None)

    if not os.path.exists(model_path):
        raise FileNotFoundError(f"Model file not found: {model_path}")
    if not os.path.exists(tiles_path):
        raise FileNotFoundError(f"Tiles directory not found: {tiles_path}")
    if not os.path.isdir(tiles_path):
        raise NotADirectoryError(f"Tiles directory is not a directory: {tiles_path}")

    # Create the output directory if it doesn't exist
    if not os.path.exists(output_path) or not os.path.isdir(output_path):
        os.makedirs(output_path, exist_ok=True)
    else:
        delete_contents(output_path, logger=logger)

    # Initialize the config with updated model weights and device
    cfg = setup_model_cfg(update_model=model_path, device=config["device"])

    # Initialize predictor
    predictor = DefaultPredictor(cfg)

    # Load dataset (assuming get_filenames is a helper function to load image paths)
    dataset_dicts = get_filenames(tiles_path)

    def process_image(d):
        """Helper function to process each image."""
        img = cv2.imread(d["file_name"])

        # Use mixed precision inference
        try:
            with autocast(device_type=config["device"]):
                outputs = predictor(img)
        except Exception as e:
            logger.error(f"Error processing {d['file_name']}: {e}")
            return f"Error processing: {d['file_name']}"

        # Generate output file name
        file_name_path = d["file_name"]

        # Extract the image name from the path
        image_name = os.path.basename(os.path.dirname(file_name_path))  # Get the folder name as imagename
        tile_name = os.path.basename(file_name_path).replace("png", "json")  # Replace .png with .json

        # Create corresponding subdirectory in output_path for predictions
        pred_subdir = os.path.join(output_path, image_name)  # Set output path to include imagename
        os.makedirs(pred_subdir, exist_ok=True)  # Ensure subdirectory exists

        output_file = os.path.join(pred_subdir, f"Prediction_{tile_name}")  # Full path for the output file

        # Save predictions as COCO JSON format
        evaluations = instances_to_coco_json(outputs["instances"].to("cpu"), d["file_name"])
        with open(output_file, "w") as dest:
            json.dump(evaluations, dest, cls=RoundedFloatEncoder, separators=(',', ':'))
        return f"Processed: {file_name_path}"

    # Use ThreadPoolExecutor for parallel inference
    total_files = len(dataset_dicts)
    max_workers = config.get("num_workers", 1)
    logger.info(f"Predicting {total_files} images  from {tiles_path} using {max_workers} workers")
    with ThreadPoolExecutor(max_workers=max_workers) as executor:
        futures = [executor.submit(process_image, d) for d in dataset_dicts]
        # Optionally: print progress as batches are processed
        for i, future in enumerate(futures, start=1):
            if i % batch_size == 0 and config.get("verbose", False) and logger:
                logger.debug(f"File {i}/{total_files}: {future.result()}")

    if config.get("verbose", False) and logger:
        logger.info(f"Processed {total_files}/{total_files} images")


def predict_tiles(config):
    """
    Predict the tiles according to the configuration.
    """
    logger = config["logger"]

    # 1. If urban model is available, predict the tiles using the urban model
    if config["urban_model"] and os.path.exists(config["urban_model"]) and \
            config["forrest_model"] and os.path.exists(config["forrest_model"]) and \
            config["forrest_outline"] and os.path.exists(config["forrest_outline"]):

        urban_fold = os.path.join(config["output_directory"], "urban_geojson")
        forrest_fold = os.path.join(config["output_directory"], "forrest_geojson")
        # Predict the tiles using the urban model
        predict_on_model(config, config["urban_model"], config["tiles_path"],
                         os.path.join(config["output_directory"], "urban_predictions"))
        # Predict the tiles using the forrest model
        predict_on_model(config, config["forrest_model"], config["tiles_path"],
                         os.path.join(config["output_directory"], "forrest_predictions"))
        # Process and stitch predictions for the urban model
        process_and_stitch_predictions(
            tiles_path=config["tiles_path"],
            pred_fold=os.path.join(config["output_directory"], "urban_predictions"),
            output_path=urban_fold,
            max_workers=config["num_workers"],
            shift=1,
            simplify_tolerance=config['simplify_tolerance'],
            logger=config["logger"],
            verbose=config["verbose"]
        )

        # Process and stitch predictions for the forest model
        process_and_stitch_predictions(
            tiles_path=config["tiles_path"],
            pred_fold=os.path.join(config["output_directory"], "forrest_predictions"),
            output_path=forrest_fold,
            max_workers=config["num_workers"],
            shift=1,
            simplify_tolerance=config['simplify_tolerance'],
            logger=config["logger"],
            verbose=config["verbose"]
        )

        logger.info("Predictions have been processed and stitched. Begin fusing the predictions.")

        # Step 4: Fusion based on forest outline
        fuse_predictions(
            urban_fold,
            forrest_fold,
            config["forrest_outline"],
            os.path.join(config["output_directory"], 'geojson_predictions'),
            logger=config["logger"]
        )

        logger.info("Fusion based on forest outline has been completed.")


    elif config["combined_model"] and os.path.exists(config["combined_model"]):
        pass
    else:
        raise FileNotFoundError(
            "No model available for prediction. Either urban model or forrest model + outline or combined model must be available.")


def preprocess_files(config):
    """
    Preprocess the files according to the configuration.
    """
    # 1. Read from the dictionary   
    images_directory = config["image_directory"]
    height_data_directory = config["height_data_path"]
    if not os.path.exists(images_directory):
        raise FileNotFoundError(f"Image directory not found: {images_directory}")
    if not os.path.isdir(images_directory):
        raise NotADirectoryError(f"Image directory is not a directory: {images_directory}")
    if not os.path.exists(height_data_directory):
        raise FileNotFoundError(f"Height directory not found: {height_data_directory}")
    if not os.path.isdir(height_data_directory):
        raise NotADirectoryError(f"Height directory is not a directory: {height_data_directory}")

    # Collect all TIF files in the directory
    images_paths = [os.path.join(images_directory, f) for f in os.listdir(images_directory) if f.endswith('.tif')]
    height_paths = [os.path.join(height_data_directory, f) for f in os.listdir(height_data_directory) if
                    f.endswith('.tif')]

    # Remove files that have already been processed
    if os.path.exists(config["continue"]):
        with open(config["continue"], 'r') as f:
            continue_files = f.read().splitlines()
        images_paths = [f for f in images_paths if f not in continue_files]

    # Regex patterns
    image_regex_pattern = re.compile(config["image_regex"])
    height_data_regex_pattern = re.compile(config["height_data_regex"])

    # Filter image paths based on the `image_regex` pattern applied to the base name
    images_paths = [f for f in images_paths if image_regex_pattern.search(os.path.basename(f))]
        
    # Filter for height data files based on base names
    height_data_paths = [f for f in height_paths if height_data_regex_pattern.search(os.path.basename(f))]

    # Process image identifiers
    image_identifiers = {}
    for f in images_paths:
        match = image_regex_pattern.search(os.path.basename(f))
        if match:
            # Smash all groups together without any separator
            image_identifiers["".join(match.groups())] = f

    # Process height data identifiers
    height_data_identifiers = {}
    for f in height_data_paths:
        match = height_data_regex_pattern.search(os.path.basename(f))
        if match:
            # Smash all groups together without any separator
            height_data_identifiers["".join(match.groups())] = f

    # Validate height data availability
    missing_height_data = []
    for identifier, image_path in image_identifiers.items():
        if identifier not in height_data_identifiers:
            warnings.warn(f"Warning: No corresponding height data found for image file {image_path}")
            missing_height_data.append(image_path)

    if not images_paths:
        raise FileNotFoundError(
            f"No image TIF-files matching the pattern found in the directory: {images_directory} or all files have already been processed.")

    # Continue with tiling if there are valid images
    if images_paths:
        tile_data(images_paths, config["tiles_path"], config["buffer"], config["tile_width"], config["tile_height"],
                  max_workers=config["num_workers"], logger=config["logger"])

    return images_paths


def process_files(config):
    """
    Process the files according to the configuration.
    """
    # Read the files and tile them
    preprocess_files(config)

    # Predict the tiles
    predict_tiles(config)

    # Post-process the predictions
    postprocess_files(config)

<<<<<<< HEAD
    if not config.get('keep_intermediate', False):
        shutil.rmtree(config["tiles_path"])  # Remove the tiles directory
=======
    shutil.rmtree(config["tiles_path"], ignore_errors=True)  # Remove the tiles directory
>>>>>>> 94a63810
    for folder in os.listdir(config["output_directory"]):
        folder = os.path.join(config["output_directory"], folder)
        keep_folders = ["processed_exclusions", "logs"]
        if os.path.isdir(folder) and os.path.basename(folder) not in keep_folders and not config.get(
                'keep_intermediate', False):
           shutil.rmtree(folder)

    # Print stats about the processing


def profile_code(config, threshold=0.05):
    """
    Profile the code to analyze performance using cProfile.
    """
    import cProfile
    import pstats
    import io

    pr = cProfile.Profile()
    pr.enable()

    # Start the processing
    process_files(config)

    pr.disable()

    s = io.StringIO()
    # Sort by cumulative time and apply the threshold
    ps = pstats.Stats(pr, stream=s).sort_stats(pstats.SortKey.CUMULATIVE)
    ps.print_stats(threshold)  # Only display functions above the cumulative time threshold

    logger = config.get("logger", None)
    if logger:
        logger.info(s.getvalue())
    else:
        print(s.getvalue())


if __name__ == "__main__":
    config = get_config("config.yml")

    # Print Information about the configuration

    # Start reading the files and validate the configuration

    # Start the processing
    #process_files(config)
    profile_code(config)<|MERGE_RESOLUTION|>--- conflicted
+++ resolved
@@ -33,13 +33,8 @@
     logger.info("Postprocessing the predictions.")
     filename_pattern = (config.get('image_regex', "(\\d+)\\.tif"), config.get('height_data_regex', "(\\d+)\\.tif"))
     # 1. Filter with exclude outlines
-<<<<<<< HEAD
     #logger.info("Excluding Outlines.")
     #exclude_outlines(config)
-=======
-    logger.info("Excluding Outlines.")
-    # exclude_outlines(config)
->>>>>>> 94a63810
 
     # 2. Filter with post-processing rules
     process_files_in_directory(os.path.join(config["output_directory"], 'geojson_predictions'),
@@ -287,12 +282,8 @@
     # Post-process the predictions
     postprocess_files(config)
 
-<<<<<<< HEAD
     if not config.get('keep_intermediate', False):
         shutil.rmtree(config["tiles_path"])  # Remove the tiles directory
-=======
-    shutil.rmtree(config["tiles_path"], ignore_errors=True)  # Remove the tiles directory
->>>>>>> 94a63810
     for folder in os.listdir(config["output_directory"]):
         folder = os.path.join(config["output_directory"], folder)
         keep_folders = ["processed_exclusions", "logs"]
