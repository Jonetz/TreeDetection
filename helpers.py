--- conflicted
+++ resolved
@@ -5,17 +5,15 @@
 import warnings
 import traceback
 import shutil
-<<<<<<< HEAD
 import time
 import numba as nb
 
-=======
->>>>>>> 93be11f4
 import geopandas as gpd
 import pandas as pd
 
 from pathlib import Path
 
+import rasterio
 from matplotlib import pyplot as plt
 from matplotlib.colors import Normalize
 from rasterio.transform import xy
@@ -68,13 +66,13 @@
         elif isinstance(obj, list):
             return "[" + ", ".join(self.encode(v) for v in obj) + "]"
         return super().encode(obj)
-    
+
 def polygon_from_mask(masked_arr):
     """Convert RLE data from the output instances into Polygons.
 
     Leads to a small about of data loss but does not affect performance?
     https://github.com/hazirbas/coco-json-converter/blob/master/generate_coco_json.py <-- adapted from here
-    And we adapted it from detectree2 
+    And we adapted it from detectree2
     """
 
     contours, _ = cv2.findContours(
@@ -159,7 +157,7 @@
         tif_file = Path(tif_file)
         base_name = tif_file.stem.replace("Prediction_", "").replace(".json", "")
         tif_lookup[base_name] = tif_file
-        
+
     def get_matching_tif_path(tile_image_name):
         """
         Finds the corresponding TIFF path for the given tile image name based on the start of the filename.
@@ -198,7 +196,7 @@
             if os.path.isfile(output_geo_file):
                 logger.debug(f"file {tile_image_name} already processed for projecting to geojson/gpkg")
                 return
-            
+
             metadata_path = tifpath.with_name(f"{tifpath.stem}.json")
             with open(metadata_path, "r") as meta_file:
                 metadata = json.load(meta_file)
@@ -235,7 +233,7 @@
 
             # Save to GPKG with specified precision
             gdf.to_file(output_geo_file, driver="GPKG")
-            
+
             return f"Successfully processed: {filename.name}"
         except Exception as e:
             return f"Failed to process {filename.name}: {e}"
@@ -316,7 +314,7 @@
         shift: Number of meters to shift the size of the bounding box by to avoid edge crowns.
         max_workers: Maximum number of threads for parallel processing.
         logger: Logger object for logging messages.
-        simplify_tolerance: Tolerance level for geometry simplification in meters. 
+        simplify_tolerance: Tolerance level for geometry simplification in meters.
                             Higher values result in more simplification.
 
     Returns:
@@ -675,14 +673,14 @@
         # Fix invalid geometries by calling make_valid
         forest_boundary["geometry"] = forest_boundary["geometry"].apply(
             lambda geom: geom.make_valid() if not geom.is_valid else geom
-        )        
+        )
         # Check if all geometries are valid after make_valid
         if not forest_boundary.is_valid.all():
             logger.warn(f"Some geometries are still invalid after the fix.")
-    
+
     # Optionally, remove empty geometries
     forest_boundary = forest_boundary[~forest_boundary.is_empty]
-    
+
     # Apply buffer(0) to fix remaining issues (e.g., self-intersections)
     forest_boundary["geometry"] = forest_boundary["geometry"].apply(
         lambda geom: geom.buffer(0) if not geom.is_valid else geom
@@ -760,7 +758,7 @@
                     forest_boundary = fused_shapes.make_valid()
                     fused_shapes['geometry'] = fused_shapes.buffer(0)  # Fix invalid geometries
                     if not all(fused_shapes.is_valid) and logger:
-                        logger.warning(f"Invalid geometries detected in fused shapes for tile {name}. Attempting to fix.")      
+                        logger.warning(f"Invalid geometries detected in fused shapes for tile {name}. Attempting to fix.")
                 
                 # Save the fused result as a new GeoJSON file
                 fused_shapes.to_file(output_path, driver="GPKG")
@@ -783,6 +781,7 @@
                 else:
                     print(f"Failed to delete {file_path}: {e}")
 
+
 def euclidean_distance(point1, point2):
     return np.sqrt(np.power(point1.x-point2.x, 2.0) + np.power(point1.y-point2.y, 2.0))
 
@@ -906,7 +905,4 @@
     plt.imshow(mapped_data, origin='upper')
     plt.axis('off')  # Turn off axes for visualization
     plt.savefig("viridis_image_high_res.png", dpi=dpi, bbox_inches='tight', pad_inches=0)
-    plt.show()
-
-if __name__ == "__main__":
-    create_ndvi_image_from_rgbi("data/rgb/324125317.tif", "data/rgb//324125317_new.png")+    plt.show()