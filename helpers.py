--- conflicted
+++ resolved
@@ -606,19 +606,11 @@
                 fused_shapes = pd.concat([forest_intersecting, urban_outside_forest], ignore_index=True)
                 # Ensure the fused geometries are valid
                 if not all(fused_shapes.is_valid):
-<<<<<<< HEAD
                     forest_boundary = fused_shapes.make_valid()
                     fused_shapes['geometry'] = fused_shapes.buffer(0)  # Fix invalid geometries
                     if not all(fused_shapes.is_valid) and logger:
                         logger.warning(f"Invalid geometries detected in fused shapes for tile {name}. Attempting to fix.")      
                 
-=======
-                    if logger:
-                        logger.warning(
-                            f"Invalid geometries detected in fused shapes for tile {name}. Attempting to fix.")
-                    fused_shapes['geometry'] = fused_shapes.buffer(0)  # Fix invalid geometries
-
->>>>>>> 46f0153f
                 # Save the fused result as a new GeoJSON file
                 fused_shapes.to_file(output_path, driver="GeoJSON")
 
