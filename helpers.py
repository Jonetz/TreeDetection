import asyncio
import os
import aiofiles
import cv2
import json
import numpy as np
import warnings
import traceback
import shutil
import time
import numba as nb

import geopandas as gpd
import pandas as pd

from pathlib import Path

import rasterio
from matplotlib import pyplot as plt
from matplotlib.colors import Normalize
from rasterio.transform import xy
from rasterio.crs import CRS
from shapely.geometry import box, shape, Polygon
from shapely.errors import ShapelyError

from pycocotools import mask as mask_util

from concurrent.futures import ThreadPoolExecutor
from affine import Affine

from shapely.geometry import box, shape
import cupy as cp

import aiofiles

def exclude_outlines(config):
    for outline in config.get('exclude_files', []):
        exclude_outline = gpd.read_file(outline)

        for file in os.listdir(os.path.join(config["output_directory"], 'geojson_predictions')):
            if not (file.endswith('.geojson') or file.endswith('.gpkg')) or not file.startswith('processed_'):
                continue
            file_path = os.path.join(config["output_directory"], 'geojson_predictions', file)
            crowns = gpd.read_file(file_path)
            exclude_outline = exclude_outline.to_crs(crowns.crs)

            # Get the bounds of the current crowns GeoDataFrame
            file_bounds = crowns.total_bounds  # [minx, miny, maxx, maxy]

            # Clip the exclude outline to the bounds of the current file to save computing time
            exclude_outline_clipped = exclude_outline.clip(
                box(file_bounds[0], file_bounds[1], file_bounds[2], file_bounds[3])  # Using shapely's box
            )

            # Check which geometries in 'crowns' are completely within the exclude outline
            crowns_filtered = crowns[~crowns.geometry.within(exclude_outline_clipped.geometry.union_all())]

            # Write the filtered crowns back to the original path, overwriting the original file
            crowns_filtered.to_file(file_path, driver='GPKG')


class RoundedFloatEncoder(json.JSONEncoder):
    def __init__(self, *args, precision=2, **kwargs):
        self.precision = precision
        super().__init__(*args, **kwargs)

    def encode(self, obj):
        if isinstance(obj, float):
            return format(obj, f".{self.precision}f")
        elif isinstance(obj, dict):
            return "{" + ", ".join(f"{self.encode(k)}: {self.encode(v)}" for k, v in obj.items()) + "}"
        elif isinstance(obj, list):
            return "[" + ", ".join(self.encode(v) for v in obj) + "]"
        return super().encode(obj)

<<<<<<< HEAD
=======

>>>>>>> 15e892fb
def polygon_from_mask(masked_arr):
    """Convert RLE data from the output instances into Polygons.

    Leads to a small about of data loss but does not affect performance?
    https://github.com/hazirbas/coco-json-converter/blob/master/generate_coco_json.py <-- adapted from here
    And we adapted it from detectree2
    """

    contours, _ = cv2.findContours(
        masked_arr, cv2.RETR_TREE, cv2.CHAIN_APPROX_SIMPLE)

    segmentation = []
    for contour in contours:
        # Valid polygons have >= 6 coordinates (3 points) -  for security we use 10
        if contour.size >= 10:
            contour = contour.flatten().tolist()
            # Ensure the polygon is closed (get rid of fiona warning?)
            if contour[:2] != contour[-2:]:  # if not closed
                # continue # better to skip?
                contour.extend(contour[:2])  # small artifacts due to this?
            segmentation.append(contour)
    if len(segmentation) > 0:
        return segmentation[0]  # , [x, y, w, h], area
    else:
        return 0


def get_filenames(directory: str):
    """Get the file names if no geojson is present.

    Allows for predictions where no delineations have been manually produced.

    Args:
        directory (str): directory of images to be predicted on.
    """
    dataset_dicts = []
    # Traverse subdirectories inside the `tiles` directory
    for root, dirs, files in os.walk(directory):
        for file in files:
            if file.endswith(".png"):  # Assuming we're working with PNG images
                file_path = os.path.join(root, file)
                dataset_dicts.append({"file_name": file_path})

    return dataset_dicts


def project_to_geojson(tiles_path, pred_fold, output_fold, max_workers=4, logger=None, verbose=False):
    """
    Projects JSON predictions back to geographic space and saves them as GeoJSON.

    Args:
        tiles_path (str): Path to the tiles folder.
        pred_fold (str): Path to the predictions folder.
        output_fold (str): Path to the output folder.
        max_workers (int): Maximum number of threads for parallel processing.

    Returns:
        None
    """
    if not os.path.exists(tiles_path) or not os.path.isdir(tiles_path):
        raise FileNotFoundError(f"Tiles path not found: {tiles_path}")
    if not os.path.exists(pred_fold) or not os.path.isdir(pred_fold):
        raise FileNotFoundError(f"Predictions path not found: {pred_fold}")
    if os.path.exists(output_fold):
        if logger:
            logger.debug(f"Removing existing output folder: {output_fold}")
        # shutil.rmtree(output_fold)

    # Ensure output directory exists
    Path(output_fold).mkdir(parents=True, exist_ok=True)

    # Get list of JSON prediction files from pred_fold
    pred_files = list(Path(pred_fold).rglob("*.json"))  # Search recursively if needed
    total_files = len(pred_files)

    logger.info(f"Projecting {len(pred_files)} from {tiles_path} files to GeoJSON")

    if total_files == 0 and logger:
        logger.debug("No JSON files found in the predictions folder.")
        return

    if logger:
        logger.debug(f"Projecting files to GeoJSON")

    # List all TIFF files in the tiles directory and create a lookup dictionary for fast matching
    tiff_files = list(Path(tiles_path).rglob("*.json"))
    # Create a dictionary with base_name as the key for fast lookup
    tif_lookup = {}
    for tif_file in tiff_files:
        tif_file = Path(tif_file)
        base_name = tif_file.stem.replace("Prediction_", "").replace(".json", "")
        tif_lookup[base_name] = tif_file

    def get_matching_tif_path(tile_image_name):
        """
        Finds the corresponding TIFF path for the given tile image name based on the start of the filename.
        """
        base_name = tile_image_name.replace("Prediction_", "").replace(".json", "")
        # Lookup the TIFF file directly in the dictionary
        return tif_lookup.get(base_name)  # Return None if no match is found

    def extract_base_image_name(tif_path):
        """
        Extracts the base image name from the TIFF file path.
        """
        # Split the path to get the folder and file name
        folder_name = tif_path.parent.name
        return folder_name  # Return the folder name which is the base image name

    def process_file(filename):
        try:
            # Extract the tile image name from the prediction file
            tile_image_name = filename.name

            # Find the corresponding TIFF path
            tifpath = get_matching_tif_path(tile_image_name)

            if tifpath is None:
                raise FileNotFoundError(f"No matching TIFF file found for {tile_image_name}")

            # Extract the base image name from the TIFF path
            base_image_name = extract_base_image_name(tifpath)

            # Generate output GeoJSON file path using the base image name
            output_image_folder = Path(output_fold) / base_image_name
            output_image_folder.mkdir(parents=True, exist_ok=True)  # Ensure the image directory exists
            output_geo_file = output_image_folder / (tile_image_name.replace(".json", "").replace("Prediction_",
                                                                                                  "") + ".gpkg")  # Use the tile image name for the GeoJSON name
            if os.path.isfile(output_geo_file):
                logger.debug(f"file {tile_image_name} already processed for projecting to geojson/gpkg")
                return

            metadata_path = tifpath.with_name(f"{tifpath.stem}.json")
            with open(metadata_path, "r") as meta_file:
                metadata = json.load(meta_file)
                epsg = metadata["crs"]
                raster_transform = metadata["transform"]
            raster_transform = Affine(*metadata["transform"]) if not isinstance(metadata["transform"], Affine) else \
                metadata["transform"]

            # Load the prediction JSON
            with open(filename, "r") as prediction_file:
                datajson = json.load(prediction_file)

            # List to collect all features as geometry and properties
            features = []

            # Process each polygon in the prediction
            for crown_data in datajson:
                confidence_score = crown_data["score"]
                mask_of_coords = mask_util.decode(crown_data["segmentation"])
                crown_coords = polygon_from_mask(mask_of_coords)

                if not crown_coords:
                    continue

                crown_coords_array = np.array(crown_coords).reshape(-1, 2)
                x_coords, y_coords = xy(raster_transform, crown_coords_array[:, 1], crown_coords_array[:, 0])
                moved_coords = list(zip(x_coords, y_coords))

                # Create a Polygon geometry
                polygon = Polygon(moved_coords)
                features.append({"geometry": polygon, "Confidence_score": confidence_score})

            # Convert to GeoDataFrame
            gdf = gpd.GeoDataFrame(features, crs=f"EPSG:{epsg}")

            # Save to GPKG with specified precision
            gdf.to_file(output_geo_file, driver="GPKG")

            return f"Successfully processed: {filename.name}"
        except Exception as e:
            return f"Failed to process {filename.name}: {e}"

    # Parallelize the processing with ThreadPoolExecutor
    with ThreadPoolExecutor(max_workers=max_workers) as executor:
        results = list(executor.map(process_file, pred_files))

    # Log the processing results
    for result in results:
        if logger and verbose:
            logger.debug(result)
    if logger and verbose:
        logger.debug("GeoJSON/GPKG projection complete.")


def filename_geoinfo(filename):
    """Return geographic info of a tile from its filename.

    Copied directly from detectree2 
    """
    parts = os.path.basename(filename).replace(".geojson", "").replace(".json", "").replace(".gpkg", "").split("_")

    parts = [int(part) for part in parts[-5:]]  # type: ignore
    minx = parts[0]
    miny = parts[1]
    width = parts[2]
    buffer = parts[3]
    crs = parts[4]
    return (minx, miny, width, buffer, crs)


def box_make(minx: int, miny: int, width: int, buffer: int, crs, shift: int = 0):
    """Generate bounding box from geographic specifications.

    Copied directly from detectree2 

    Args:
        minx: Minimum x coordinate.
        miny: Minimum y coordinate.
        width: Width of the tile.
        buffer: Buffer around the tile.
        crs: Coordinate reference system.
        shift: Number of meters to shift the size of the bounding box in by. This is to avoid edge crowns.

    Returns:
        gpd.GeoDataFrame: A GeoDataFrame containing the bounding box.
    """
    bbox = box(
        minx - buffer + shift,
        miny - buffer + shift,
        minx + width + buffer - shift,
        miny + width + buffer - shift,
    )
    geo = gpd.GeoDataFrame({"geometry": bbox}, index=[0], crs=CRS.from_epsg(crs))
    return geo


def box_filter(filename, shift: int = 0):
    """Create a bounding box from a file name to filter edge crowns.

    Copied directly from detectree2 

    Args:
        filename: Name of the file.
        shift: Number of meters to shift the size of the bounding box in by. This is to avoid edge crowns.

    Returns:
        gpd.GeoDataFrame: A GeoDataFrame containing the bounding box.
    """
    minx, miny, width, buffer, crs = filename_geoinfo(filename)
    bounding_box = box_make(minx, miny, width, buffer, crs, shift)
    return bounding_box

def xy_gpu(raster_transform, y_coords, x_coords):
    """
    Transforms coordinates from raster space to the spatial reference system using the affine transformation matrix.
    
    Args:
        raster_transform (Affine): The affine transformation matrix.
        y_coords (np.ndarray): Array of y-coordinates.
        x_coords (np.ndarray): Array of x-coordinates.

    Returns:
        tuple: Transformed x and y coordinates.
    """
    # Convert coordinates to cupy arrays for GPU processing
    y_coords_gpu = cp.asarray(y_coords)
    x_coords_gpu = cp.asarray(x_coords)

    # Extract affine transformation parameters
    a, b, c, d, e, f, g, h, i = raster_transform    

    # Perform the affine transformation (x', y' = Ax + By + C, Dx + Ey + F)
    # Using GPU with cupy for parallel processing
    transformed_x = a * x_coords_gpu + b * y_coords_gpu + c
    transformed_y = d * x_coords_gpu + e * y_coords_gpu + f

    # Convert the results back to numpy arrays (if needed) or return as cupy arrays for further GPU processing
    return cp.asnumpy(transformed_x), cp.asnumpy(transformed_y)

def stitch_crowns(folder: str, shift: int = 1, max_workers=4, logger=None, simplify_tolerance=0.2):
    """
    Stitch together predicted crowns from multiple geojson files, applying a spatial filter.

    Args:
        folder: Path to folder containing geojson files.
        shift: Number of meters to shift the size of the bounding box by to avoid edge crowns.
        max_workers: Maximum number of threads for parallel processing.
        logger: Logger object for logging messages.
        simplify_tolerance: Tolerance level for geometry simplification in meters.
                            Higher values result in more simplification.

    Returns:
        gpd.GeoDataFrame: A GeoDataFrame containing all the crowns.
    """
    crowns_path = Path(folder)
    files = list(crowns_path.glob("*gpkg"))

    if len(files) == 0:
        raise FileNotFoundError(f"No geojson files found in folder {folder}.")

    # Get CRS from the first file, with error handling
    try:
        _, _, _, _, crs = filename_geoinfo(files[0])
    except Exception as e:
        raise ValueError(f"Failed to retrieve CRS from the first file: {files[0]}. Error: {e}")

    total_files = len(files)
    if logger:
        logger.debug(f"Stitching crowns from {total_files} files")

    # Suppress Fiona 'closed ring' warnings
    warnings.filterwarnings("ignore", category=UserWarning, message=".*Fiona.*closed ring.*")

    def process_file(file):
        try:
            # Read the GeoJSON file, handle file I/O errors
            crowns_tile = gpd.read_file(file)

            # Apply box filter based on shift, ensure no issues arise from bounding box
            geo = box_filter(file, shift)

            # Perform spatial join to filter crowns within the box
            crowns_tile = gpd.sjoin(crowns_tile, geo, "inner", "within")

            # Simplify geometries if tolerance is set
            if simplify_tolerance > 0:
                crowns_tile['geometry'] = crowns_tile['geometry'].simplify(simplify_tolerance, preserve_topology=True)

            return crowns_tile
        except FileNotFoundError:
            logger.warn(f"File not found: {file}")
        except gpd.errors.EmptyOverlayError:
            logger.debug(f"Spatial join failed (empty result) for file: {file}")
        except Exception as e:
            logger.warn(f"An error occurred while processing {file}: {e}, see debug for more details.")
            logger.debug(traceback.format_exc())

        return None

    # Use ThreadPoolExecutor to process files in parallel
    with ThreadPoolExecutor(max_workers=max_workers) as executor:
        crowns_list = list(executor.map(process_file, files))

    # Filter out None results (in case of errors)
    crowns_list = [crowns for crowns in crowns_list if crowns is not None]

    if len(crowns_list) == 0:
        raise RuntimeError("No valid crowns were processed.")

    try:
        # Concatenate all crowns into one GeoDataFrame
        crowns = pd.concat(crowns_list, ignore_index=True)
    except ValueError as e:
        raise RuntimeError(f"Error concatenating crowns: {e}")

    # Drop unnecessary index column from spatial join
    if "index_right" in crowns.columns:
        crowns = crowns.drop("index_right", axis=1)

    # Ensure the output is a GeoDataFrame with the correct CRS
    if not isinstance(crowns, gpd.GeoDataFrame):
        try:
            crowns = gpd.GeoDataFrame(crowns, crs=CRS.from_epsg(crs))
        except Exception as e:
            raise RuntimeError(f"Error converting to GeoDataFrame with CRS: {e}")

    return crowns

def validate_paths(tiles_path, pred_fold, output_path):
    if not os.path.exists(tiles_path) or not os.path.isdir(tiles_path):
        raise FileNotFoundError(f"Tiles path not found: {tiles_path}")
    if not os.path.exists(pred_fold) or not os.path.isdir(pred_fold):
        raise FileNotFoundError(f"Predictions path not found: {pred_fold}")
    if not os.path.exists(output_path):
        os.makedirs(output_path, exist_ok=True)
        

async def process_prediction_file(file, tif_lookup, shift, simplify_tolerance, logger=None, semaphore=None):
    async with semaphore:  # Limit concurrent tasks
        try:
            # Match JSON file to corresponding TIFF file
            tifpath = tif_lookup.get(Path(file).stem.replace("Prediction_", ""))
            if not tifpath:
                raise FileNotFoundError(f"No matching TIFF file for {file}")
            
            metadata_path = tifpath.with_name(f"{tifpath.stem}.json")
            
            async with aiofiles.open(metadata_path, "r") as meta_file:
                metadata = json.loads(await meta_file.read())
            
            epsg = metadata["crs"]
            raster_transform = Affine(*metadata["transform"])
            
            # Load predictions
            async with aiofiles.open(file, "r") as pred_file:
                data = json.loads(await pred_file.read())
            
            # Process each prediction
            features = []
            for crown_data in data:
                if 'polygon_coords' in crown_data:
                    coords = np.array(crown_data["polygon_coords"]).reshape(-1, 2)
                else:
                    if "bbox" in crown_data:
                        bbox = np.array(crown_data["bbox"])
                        crown_data["bbox"] = bbox.tolist()

                    mask = mask_util.decode(crown_data["segmentation"])
                    polygon_coords = polygon_from_mask(mask)
                    if not polygon_coords:
                        continue
                    crown_data["polygon_coords"] = polygon_coords
                    coords = np.array(polygon_coords).reshape(-1, 2)
                
                x_coords, y_coords = xy_gpu(raster_transform, coords[:, 1], coords[:, 0])
                polygon = Polygon(zip(x_coords, y_coords))

                features.append({"geometry": polygon, "Confidence_score": crown_data["score"]})
            
            gdf = gpd.GeoDataFrame(features, geometry=[feature["geometry"] for feature in features], crs=f"EPSG:{epsg}")
            
            if simplify_tolerance > 0:
                gdf["geometry"] = gdf["geometry"].simplify(simplify_tolerance, preserve_topology=True)
            
            bounding_box = box_filter(tifpath, shift)
            filtered_gdf = gpd.sjoin(gdf, bounding_box, "inner", "within")
            if 'index_right' in filtered_gdf.columns:
                filtered_gdf = filtered_gdf.rename(columns={'index_right': 'filter_index_right'})
            
            return filtered_gdf
        except Exception as e:
            if logger:
                logger.warn(f"Error processing file {file}: {e}")
            return None

async def process_folder(folder, tiles_path, pred_fold, output_path, shift, simplify_tolerance, logger=None, semaphore=None):
    try:
        image_folder_path = os.path.join(tiles_path, folder)
        prediction_folder_path = os.path.join(pred_fold, folder)
        tiff_files = list(Path(image_folder_path).rglob("*.json"))
        tif_lookup = {Path(tif).stem: Path(tif) for tif in tiff_files}
        
        pred_files = list(Path(prediction_folder_path).rglob("*.json"))
        
        # Asynchronously process each prediction file
        tasks = [
            process_prediction_file(file, tif_lookup, shift, simplify_tolerance, logger, semaphore)
            for file in pred_files
        ]
        results = await asyncio.gather(*tasks)  # Run the tasks concurrently        
        # Filter out None results
        valid_results = [res for res in results if res is not None]
        
        if not valid_results:
            if logger:
                logger.debug(f"No valid results for folder {folder}. Creating empty output.")
            combined_gdf = gpd.GeoDataFrame(pd.DataFrame(), crs="EPSG:4326", geometry=gpd.GeoSeries([]))
        else:
            combined_gdf = gpd.GeoDataFrame(pd.concat(valid_results, ignore_index=True))        
        output_file = os.path.join(output_path, f"{folder}.gpkg")
        combined_gdf.to_file(output_file, driver="GPKG")
        if logger:
            logger.info(f"Processed folder {folder} -> {output_file}")
        
        return output_file
    except Exception as e:
        if logger:
            logger.error(f"Error processing folder {folder}: {e}")
        return None

def process_and_stitch_predictions(tiles_path, pred_fold, output_path, max_workers=4, shift=1, simplify_tolerance=0.2, logger=None):
    validate_paths(tiles_path, pred_fold, output_path)
    folders = [f for f in os.listdir(tiles_path) if os.path.isdir(os.path.join(tiles_path, f))]
    
    async def process_all_folders():
        semaphore = asyncio.Semaphore(max_workers)  # Limit the number of concurrent tasks
        tasks = [
            process_folder(folder, tiles_path, pred_fold, output_path, shift, simplify_tolerance, logger, semaphore)
            for folder in folders
        ]
        return await asyncio.gather(*tasks)  # Run folder processing concurrently

    results = asyncio.run(process_all_folders())
    return output_path

def calc_iou(shape1, shape2):
    """Calculate the IoU of two shapes."""
    iou = shape1.intersection(shape2).area / shape1.union(shape2).area
    return iou


def round_coordinates(crowns: gpd.GeoDataFrame) -> gpd.GeoDataFrame:
    """Round the coordinates of the geometries in the GeoDataFrame."""

    def round_geometry(geometry):
        # Check if geometry is valid
        if geometry.is_empty or not geometry.is_valid:
            return geometry

        # Round each coordinate
        coords = np.array(geometry.exterior.coords)
        rounded_coords = [(round(x, 1), round(y, 1)) for x, y in coords]

        # Create a new Polygon with rounded coordinates
        return gpd.GeoSeries([gpd.GeoPolygon(rounded_coords)])

    # Apply rounding to each geometry
    crowns['geometry'] = crowns['geometry'].apply(round_geometry)

    return crowns


def clean_crowns(crowns: gpd.GeoDataFrame,
                 iou_threshold: float = 0.7,
                 confidence: float = 0.2,
                 area_threshold: float = 1,
                 field: str = "Confidence_score",
                 logger=None) -> gpd.GeoDataFrame:
    """Clean overlapping crowns.

    copied from detectree2 

    Outputs can contain highly overlapping crowns including in the buffer region.
    This function removes crowns with a high degree of overlap with others but a
    lower Confidence Score.

    Args:
        crowns (gpd.GeoDataFrame): Crowns to be cleaned.
        iou_threshold (float, optional): IoU threshold that determines whether crowns are overlapping.
        confidence (float, optional): Minimum confidence score for crowns to be retained. Defaults to 0.2. Note that
            this should be adjusted to fit "field".
        area_threshold (float, optional): Minimum area of crowns to be retained. Defaults to 1m2 (assuming UTM).
        field (str): Field to used to prioritise selection of crowns. Defaults to "Confidence_score" but this should
            be changed to "Area" if using a model that outputs area.

    Returns:
        gpd.GeoDataFrame: Cleaned crowns.
    """
    # Ensure the input is a GeoDataFrame with valid geometries
    if not isinstance(crowns, gpd.GeoDataFrame):
        raise ValueError("Input must be a GeoDataFrame")

    # Filter any rows with empty or invalid geometry
    crowns = crowns[crowns.is_valid & ~crowns.is_empty]

    # Filter any rows with polygon area less than the area threshold
    crowns = crowns[crowns.area > area_threshold].reset_index(drop=True)

    if crowns.empty:
        if logger:
            logger.debug("No valid crowns remaining after initial filtering.")
        return gpd.GeoDataFrame(columns=crowns.columns, crs=crowns.crs)

    if logger:
        logger.debug(f"Cleaning {len(crowns)} crowns")

    cleaned_crowns = []

    # Calculate IoU for all pairs once and store in a DataFrame
    for index, row in crowns.iterrows():
        if index % 1000 == 0 and logger:
            logger.debug(f"Processing {index} / {len(crowns)} crowns cleaned")

        try:
            # Find intersecting crowns
            intersecting_rows = crowns[crowns.intersects(shape(row.geometry))]

            if len(intersecting_rows) > 1:
                iou_values = intersecting_rows.geometry.apply(lambda x: calc_iou(row.geometry, x))
                intersecting_rows = intersecting_rows.assign(iou=iou_values)

                # Filter rows with IoU over threshold and get the one with the highest confidence score
                match = intersecting_rows[intersecting_rows["iou"] > iou_threshold].nlargest(1, field)

                if match.empty or match["iou"].iloc[0] < 1:
                    continue  # Skip if no match found or IoU is less than 1
            else:
                match = row.to_frame().T  # No overlaps, retain current crown

            cleaned_crowns.append(match)

        except ShapelyError as e:
            if logger:
                logger.warn(f"Shapely error while processing row {index}: {e}")
        except Exception as e:
            if logger:
                logger.warn(f"Error while processing row {index}: {e}")

    if cleaned_crowns:
        crowns_out = pd.concat(cleaned_crowns, ignore_index=True)
    elif logger:
        logger.debug("No crowns were cleaned. Returning an empty GeoDataFrame.")
    if not cleaned_crowns:
        return gpd.GeoDataFrame(columns=crowns.columns, crs=crowns.crs)

    # Drop 'iou' column and ensure crowns_out is a GeoDataFrame
    crowns_out = crowns_out.drop(columns=["iou"], errors='ignore')
    try:
        crowns_out = gpd.GeoDataFrame(crowns_out)
        crowns_out.set_crs(crowns.crs, allow_override=True)
    except Exception as e:
        if logger:
            logger.debug(f"Error converting to GeoDataFrame: {e} with CRS: {crowns.crs} trying to fix it.")
        crowns_out = gpd.GeoDataFrame(crowns_out)
        crowns_out.set_crs(crowns.crs, allow_override=True)
        return gpd.GeoDataFrame(columns=crowns.columns)

    # Filter remaining crowns based on confidence score
    if confidence > 0:
        crowns_out = crowns_out[crowns_out[field] > confidence]

    return crowns_out.reset_index(drop=True)


def fuse_predictions(urban_fold, forrest_fold, forrest_path, output_dir, logger=None):
    """
    Fuse the predictions according to the configuration.

    Args:
        urban_fold (str): Path to the urban predictions folder.
        forrest_fold (str): Path to the forest predictions folder.
        forrest_path (str): Path to the forest boundary.
        output_dir (str): Path to the output directory.
        logger: Logger object for logging messages.
    """
    if not os.path.exists(urban_fold) or not os.path.isdir(urban_fold):
        raise FileNotFoundError(f"Urban predictions path not found: {urban_fold}")
    if not os.path.exists(forrest_fold) or not os.path.isdir(forrest_fold):
        raise FileNotFoundError(f"Forest predictions path not found: {forrest_fold}")
    if not os.path.exists(forrest_path) or not os.path.isfile(forrest_path):
        raise FileNotFoundError(f"Forest boundary path not found: {forrest_path}")
    if not os.path.exists(output_dir) or not os.path.isdir(output_dir):
        if os.path.exists(output_dir) and not os.path.isdir(output_dir):
            os.unlink(output_dir)  # Synchronously remove directories
        os.makedirs(output_dir, exist_ok=True)

    forest_boundary = gpd.read_file(forrest_path)
    # Ensure that the geometries are not None and valid
    none_geometries_count = forest_boundary['geometry'].isnull().sum()
    if none_geometries_count > 0:
        logger.debug(f"Found {none_geometries_count} None geometries in forest shape. Removing them.")
        # Remove the rows with None geometries
        forest_boundary = forest_boundary[~forest_boundary['geometry'].isnull()]
    # Log invalid geometries
    if not forest_boundary.is_valid.all():
        logger.debug("Invalid geometries found. Attempting to fix...")
        # Fix invalid geometries by calling make_valid
        forest_boundary["geometry"] = forest_boundary["geometry"].apply(
            lambda geom: geom.make_valid() if not geom.is_valid else geom
        )
        # Check if all geometries are valid after make_valid
        if not forest_boundary.is_valid.all():
            logger.warn(f"Some geometries are still invalid after the fix.")

    # Optionally, remove empty geometries
    forest_boundary = forest_boundary[~forest_boundary.is_empty]

    # Apply buffer(0) to fix remaining issues (e.g., self-intersections)
    forest_boundary["geometry"] = forest_boundary["geometry"].apply(
        lambda geom: geom.buffer(0) if not geom.is_valid else geom
    )

    for top_folder in [urban_fold]:
        # For each folder, process corresponding urban and forest GeoJSONs
        for name in os.listdir(top_folder):
            if not (name.endswith(".geojson") or name.endswith(".gpkg")):
                continue
            urban_geojson_path = os.path.join(urban_fold, name)
            forest_geojson_path = os.path.join(forrest_fold, name)
            if not os.path.exists(urban_geojson_path):
                if logger:
                    logger.error(
                        f"Urban GeoJSON for tile {name} at path {urban_geojson_path} not found. Skipping tile.")
                continue

            if not os.path.exists(forest_geojson_path):  #
                if logger:
                    logger.error(
                        f"Forest GeoJSON for tile {name} at path {forest_geojson_path} not found. Skipping tile.")
                continue

            if os.path.exists(urban_geojson_path) and os.path.exists(forest_geojson_path):
                if logger:
                    logger.debug(f"Fusing predictions for tile {name}...")

                output_path = os.path.join(output_dir, os.path.basename(name))
                os.makedirs(os.path.dirname(output_dir), exist_ok=True)
                if os.path.isfile(output_path):
                    logger.debug(f"file {name} already processed")
                    continue

                # Read the urban and forest predictions
                urban_shapes = gpd.read_file(urban_geojson_path)
                forest_shapes = gpd.read_file(forest_geojson_path)
                
                # If there are no urban shapes, skip the fusion and only process forest
                if urban_shapes is None or urban_shapes.empty:
                    output_path = os.path.join(output_dir, os.path.basename(name))
                    os.makedirs(os.path.dirname(output_dir), exist_ok=True)
                    forest_shapes.to_file(output_path, driver="GPKG")
                    logger.debug(f"Only forest file saved to {output_path}")
                    continue

                # If there are no forest shapes, skip the fusion and only process urban
                if forest_shapes is None or forest_shapes.empty:
                    output_path = os.path.join(output_dir, os.path.basename(name))
                    os.makedirs(os.path.dirname(output_dir), exist_ok=True)
                    urban_shapes.to_file(output_path, driver="GPKG")
                    logger.debug(f"Only urban file saved to {output_path}")
                    continue
            
                # Ensure CRS is the same for all geometries
                if not urban_shapes.crs == forest_shapes.crs == forest_boundary.crs:
                    if logger:
                        logger.warning("CRS mismatch detected. Aligning CRS to match the forest boundary.")
                    urban_shapes = urban_shapes.to_crs(forest_boundary.crs)
                    forest_shapes = forest_shapes.to_crs(forest_boundary.crs)
                # Simplify geometries before clipping and overlaying
                urban_shapes['geometry'] = urban_shapes.simplify(tolerance=0.1, preserve_topology=True)
                forest_shapes['geometry'] = forest_shapes.simplify(tolerance=0.1, preserve_topology=True)

                # Clip the forest shapes only to the extent of the urban shapes
                urban_bounds = urban_shapes.total_bounds
                forest_clipped = forest_boundary.cx[urban_bounds[0]:urban_bounds[2], urban_bounds[1]:urban_bounds[3]]
                forest_intersecting = forest_shapes[forest_shapes.geometry.intersects(forest_clipped.unary_union)]

                # Exclude areas inside the forest boundary from the urban shapes
                urban_outside_forest = gpd.sjoin(urban_shapes, forest_intersecting, how="left")

                # Filter out rows where 'index_right' is NaN (i.e., areas outside the forest boundary)
                urban_outside_forest = urban_outside_forest[urban_outside_forest['index_right'].isna()].drop(
                    columns='index_right')

                # Create a new 'Confidence_score' by prioritizing 'Confidence_score_left'
                urban_outside_forest['Confidence_score'] = urban_outside_forest['Confidence_score_left'].fillna(
                    urban_outside_forest['Confidence_score_right'])

                # Now that we have 'Confidence_score', we can drop 'Confidence_score_left' and 'Confidence_score_right'
                urban_outside_forest = urban_outside_forest.drop(
                    columns=['Confidence_score_left', 'Confidence_score_right'])

                # Handle any remaining NaN values in 'Confidence_score' by replacing them with a default (e.g., 0)
                urban_outside_forest['Confidence_score'] = urban_outside_forest['Confidence_score'].fillna(0)

                # Combine the clipped forest shapes and urban shapes outside the forest
                fused_shapes = pd.concat([forest_intersecting, urban_outside_forest], ignore_index=True)
                # Ensure the fused geometries are valid
                if not all(fused_shapes.is_valid):
                    forest_boundary = fused_shapes.make_valid()
                    fused_shapes['geometry'] = fused_shapes.buffer(0)  # Fix invalid geometries
                    if not all(fused_shapes.is_valid) and logger:
<<<<<<< HEAD
                        logger.warning(f"Invalid geometries detected in fused shapes for tile {name}. Attempting to fix.")
                
                # Save the fused result as a new GeoJSON file
=======
                        logger.warning(
                            f"Invalid geometries detected in fused shapes for tile {name}. Attempting to fix.")

                        # Save the fused result as a new GeoJSON file
>>>>>>> 15e892fb
                fused_shapes.to_file(output_path, driver="GPKG")
                logger.debug(f"File saved to {output_path}")

def delete_contents(out_dir, logger=None):
    # Check for existing files and remove them synchronously
    if os.listdir(out_dir):
        if logger:
            logger.debug(f"Removing existing files in {out_dir}")
        for filename in os.listdir(out_dir):
            file_path = os.path.join(out_dir, filename)
            try:
                if os.path.isfile(file_path) or os.path.islink(file_path):
                    os.unlink(file_path)  # Synchronously remove individual files
                elif os.path.isdir(file_path):
                    shutil.rmtree(file_path)  # Synchronously remove directories
            except Exception as e:
                if logger:
                    logger.error(f"Failed to delete {file_path}: {e}")
                else:
                    print(f"Failed to delete {file_path}: {e}")

@nb.njit(fastmath=True)
def ndvi_index(red_value, nir_value):
    """
    Calculate the NDVI index from the red and NIR values.

    Args:
        red_value (float): Red channel value.
        nir_value (float): NIR channel value.

    Returns:
        float: NDVI index value.
    """
    epsilon = 1e-10
    ndvi_value = (nir_value - red_value) / (nir_value + red_value + epsilon)
    if ndvi_value < -1.0 or ndvi_value > 1.0:
        raise ValueError(f"NDVI value out of range: {ndvi_value}")
    return ndvi_value

@nb.njit(fastmath=True)
def ndvi_array_from_rgbi(rgbi_array: np.ndarray):
    """
    Calculate the NDVI index from the RGBI array.

    Args:
        rgbi_array (np.ndarray): Array containing the RGBI values.

    Returns:
        np.ndarray: Array containing the NDVI index values
    """

    ndvi_array = np.zeros(shape=(rgbi_array.shape[1], rgbi_array.shape[2]))
    for i in range(rgbi_array.shape[1]):
        for j in range(rgbi_array.shape[2]):
            ndvi_array[i, j] = ndvi_index(rgbi_array[0, i, j] / 255.0, rgbi_array[3, i, j] / 255.0)
    return ndvi_array


def create_ndvi_image_from_rgbi(rgbi_path: str, ndvi_path: str, export_tif: bool = True, export_png: bool = False):
    """
    Create an NDVI image from the RGBI image. Mainly for debugging purposes.

    Args:
        rgbi_path (str): Path to the RGBI image.
        ndvi_path (str): Path to save the NDVI image.
        export_tif (bool): Export the NDVI image as a TIFF file.
        export_png (bool): Export the NDVI image as a PNG file

    Raises:
        FileNotFoundError: If the RGBI file is not found.
    """
    if not os.path.exists(rgbi_path) or not os.path.isfile(rgbi_path):
        raise FileNotFoundError(f" RGB File not found: {rgbi_path}")

    with rasterio.open(rgbi_path) as rgb_src:
        print(type(rgb_src))
        rgbi_array = rgb_src.read()

    ndvi_array = np.zeros(shape=(rgbi_array.shape[1], rgbi_array.shape[2]))

    rgb_normalized = rgbi_array / 255.0

    for i in range(rgb_normalized.shape[1]):
        for j in range(rgb_normalized.shape[2]):
            ndvi_array[i, j] = ndvi_index(rgb_normalized[3, i, j], rgb_normalized[0, i, j])

    ndvi_flattened = np.squeeze(ndvi_array)

    image_min = np.min(ndvi_flattened)
    image_max = np.max(ndvi_flattened)

    # Normalize the values to 0–1
    normalized_image = (ndvi_flattened - image_min) / (image_max - image_min) * 255.0

    out_path_root_png = Path(ndvi_path)

    if export_png:
        cv2.imwrite(str(out_path_root_png), normalized_image)

    if export_tif:
        normalized_image = np.expand_dims(normalized_image, axis=0)
        out_meta = rgb_src.meta.copy()

        out_meta.update({
            "driver": "GTiff",
            "height": rgb_src.shape[0],
            "width": rgb_src.shape[1],
            "transform": rgb_src.transform,
            "nodata": None,
            "count": 1,
        })

        # Write the output TIFF file
        out_tif = out_path_root_png.with_suffix(".tif")

        try:
            with rasterio.open(out_tif, "w", **out_meta) as dest:
                dest.write(normalized_image)
        except Exception as e:
            print(f"Failed to write {out_tif}: {e}")


def plot_ndvi_values(values_array: np.ndarray):
    # Normalize the data to range [0, 1] for the colormap
    norm = Normalize(vmin=-1, vmax=1)

    # Apply the viridis colormap
    colormap = plt.cm.viridis
    mapped_data = colormap(norm(values_array))  # Convert normalized data to RGBA

    # Specify resolution
    width, height = 5000, 5000  # Resolution in pixels
    dpi = 300  # Dots per inch
    figsize = (width / dpi, height / dpi)  # Size of the figure in inches

    # Create and save the image
    plt.figure(figsize=figsize, dpi=dpi)
    plt.imshow(mapped_data, origin='upper')
    plt.axis('off')  # Turn off axes for visualization
    plt.savefig("viridis_image_high_res.png", dpi=dpi, bbox_inches='tight', pad_inches=0)
    plt.show()<|MERGE_RESOLUTION|>--- conflicted
+++ resolved
@@ -58,7 +58,6 @@
             # Write the filtered crowns back to the original path, overwriting the original file
             crowns_filtered.to_file(file_path, driver='GPKG')
 
-
 class RoundedFloatEncoder(json.JSONEncoder):
     def __init__(self, *args, precision=2, **kwargs):
         self.precision = precision
@@ -73,10 +72,7 @@
             return "[" + ", ".join(self.encode(v) for v in obj) + "]"
         return super().encode(obj)
 
-<<<<<<< HEAD
-=======
-
->>>>>>> 15e892fb
+
 def polygon_from_mask(masked_arr):
     """Convert RLE data from the output instances into Polygons.
 
@@ -324,7 +320,7 @@
 def xy_gpu(raster_transform, y_coords, x_coords):
     """
     Transforms coordinates from raster space to the spatial reference system using the affine transformation matrix.
-    
+
     Args:
         raster_transform (Affine): The affine transformation matrix.
         y_coords (np.ndarray): Array of y-coordinates.
@@ -338,7 +334,7 @@
     x_coords_gpu = cp.asarray(x_coords)
 
     # Extract affine transformation parameters
-    a, b, c, d, e, f, g, h, i = raster_transform    
+    a, b, c, d, e, f, g, h, i = raster_transform
 
     # Perform the affine transformation (x', y' = Ax + By + C, Dx + Ey + F)
     # Using GPU with cupy for parallel processing
@@ -357,7 +353,7 @@
         shift: Number of meters to shift the size of the bounding box by to avoid edge crowns.
         max_workers: Maximum number of threads for parallel processing.
         logger: Logger object for logging messages.
-        simplify_tolerance: Tolerance level for geometry simplification in meters.
+        simplify_tolerance: Tolerance level for geometry simplification in meters. 
                             Higher values result in more simplification.
 
     Returns:
@@ -444,7 +440,7 @@
         raise FileNotFoundError(f"Predictions path not found: {pred_fold}")
     if not os.path.exists(output_path):
         os.makedirs(output_path, exist_ok=True)
-        
+
 
 async def process_prediction_file(file, tif_lookup, shift, simplify_tolerance, logger=None, semaphore=None):
     async with semaphore:  # Limit concurrent tasks
@@ -453,19 +449,19 @@
             tifpath = tif_lookup.get(Path(file).stem.replace("Prediction_", ""))
             if not tifpath:
                 raise FileNotFoundError(f"No matching TIFF file for {file}")
-            
+
             metadata_path = tifpath.with_name(f"{tifpath.stem}.json")
-            
+
             async with aiofiles.open(metadata_path, "r") as meta_file:
                 metadata = json.loads(await meta_file.read())
-            
+
             epsg = metadata["crs"]
             raster_transform = Affine(*metadata["transform"])
-            
+
             # Load predictions
             async with aiofiles.open(file, "r") as pred_file:
                 data = json.loads(await pred_file.read())
-            
+
             # Process each prediction
             features = []
             for crown_data in data:
@@ -482,22 +478,22 @@
                         continue
                     crown_data["polygon_coords"] = polygon_coords
                     coords = np.array(polygon_coords).reshape(-1, 2)
-                
+
                 x_coords, y_coords = xy_gpu(raster_transform, coords[:, 1], coords[:, 0])
                 polygon = Polygon(zip(x_coords, y_coords))
 
                 features.append({"geometry": polygon, "Confidence_score": crown_data["score"]})
-            
+
             gdf = gpd.GeoDataFrame(features, geometry=[feature["geometry"] for feature in features], crs=f"EPSG:{epsg}")
-            
+
             if simplify_tolerance > 0:
                 gdf["geometry"] = gdf["geometry"].simplify(simplify_tolerance, preserve_topology=True)
-            
+
             bounding_box = box_filter(tifpath, shift)
             filtered_gdf = gpd.sjoin(gdf, bounding_box, "inner", "within")
             if 'index_right' in filtered_gdf.columns:
                 filtered_gdf = filtered_gdf.rename(columns={'index_right': 'filter_index_right'})
-            
+
             return filtered_gdf
         except Exception as e:
             if logger:
@@ -510,29 +506,29 @@
         prediction_folder_path = os.path.join(pred_fold, folder)
         tiff_files = list(Path(image_folder_path).rglob("*.json"))
         tif_lookup = {Path(tif).stem: Path(tif) for tif in tiff_files}
-        
+
         pred_files = list(Path(prediction_folder_path).rglob("*.json"))
-        
+
         # Asynchronously process each prediction file
         tasks = [
             process_prediction_file(file, tif_lookup, shift, simplify_tolerance, logger, semaphore)
             for file in pred_files
         ]
-        results = await asyncio.gather(*tasks)  # Run the tasks concurrently        
+        results = await asyncio.gather(*tasks)  # Run the tasks concurrently
         # Filter out None results
         valid_results = [res for res in results if res is not None]
-        
+
         if not valid_results:
             if logger:
                 logger.debug(f"No valid results for folder {folder}. Creating empty output.")
             combined_gdf = gpd.GeoDataFrame(pd.DataFrame(), crs="EPSG:4326", geometry=gpd.GeoSeries([]))
         else:
-            combined_gdf = gpd.GeoDataFrame(pd.concat(valid_results, ignore_index=True))        
+            combined_gdf = gpd.GeoDataFrame(pd.concat(valid_results, ignore_index=True))
         output_file = os.path.join(output_path, f"{folder}.gpkg")
         combined_gdf.to_file(output_file, driver="GPKG")
         if logger:
             logger.info(f"Processed folder {folder} -> {output_file}")
-        
+
         return output_file
     except Exception as e:
         if logger:
@@ -542,7 +538,7 @@
 def process_and_stitch_predictions(tiles_path, pred_fold, output_path, max_workers=4, shift=1, simplify_tolerance=0.2, logger=None):
     validate_paths(tiles_path, pred_fold, output_path)
     folders = [f for f in os.listdir(tiles_path) if os.path.isdir(os.path.join(tiles_path, f))]
-    
+
     async def process_all_folders():
         semaphore = asyncio.Semaphore(max_workers)  # Limit the number of concurrent tasks
         tasks = [
@@ -763,7 +759,7 @@
                 # Read the urban and forest predictions
                 urban_shapes = gpd.read_file(urban_geojson_path)
                 forest_shapes = gpd.read_file(forest_geojson_path)
-                
+
                 # If there are no urban shapes, skip the fusion and only process forest
                 if urban_shapes is None or urban_shapes.empty:
                     output_path = os.path.join(output_dir, os.path.basename(name))
@@ -779,7 +775,7 @@
                     urban_shapes.to_file(output_path, driver="GPKG")
                     logger.debug(f"Only urban file saved to {output_path}")
                     continue
-            
+
                 # Ensure CRS is the same for all geometries
                 if not urban_shapes.crs == forest_shapes.crs == forest_boundary.crs:
                     if logger:
@@ -820,16 +816,10 @@
                     forest_boundary = fused_shapes.make_valid()
                     fused_shapes['geometry'] = fused_shapes.buffer(0)  # Fix invalid geometries
                     if not all(fused_shapes.is_valid) and logger:
-<<<<<<< HEAD
-                        logger.warning(f"Invalid geometries detected in fused shapes for tile {name}. Attempting to fix.")
-                
-                # Save the fused result as a new GeoJSON file
-=======
                         logger.warning(
                             f"Invalid geometries detected in fused shapes for tile {name}. Attempting to fix.")
 
                         # Save the fused result as a new GeoJSON file
->>>>>>> 15e892fb
                 fused_shapes.to_file(output_path, driver="GPKG")
                 logger.debug(f"File saved to {output_path}")
 
