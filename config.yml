# File handling
image_directory: "/home/jonas/TreeDetection/data/rgb_anno" #"data/rgb/rgb"
height_data_path: "/home/jonas/TreeDetection/data/nDSM_anno" #"data/nDSM"
# combined_model: "/path/to/combined_model"  # or specify the urban_model and forrest_model separately
urban_model: "data/model_combined.pth"  # optional if combined_model is used
forrest_model: "data/model_forrest.pth"  # optional if combined_model is used
forrest_outline: "data/BW-Waldflächen/Waldflächen.shp"  # optional if combined_model is used
output_directory: "output"  # default: ./output
tiles_path: "tiles"  # default: ./tiles
# continue_path: "/home/jonas/tree_detection/tree_detection/output/continue.yml"  # default: ./output/continue.yml
<<<<<<< HEAD
image_regex: "FDOP20-(\\d+).tif" # default: ".*_fdop.tif" # TODO Implement
height_data_regex: "nDOM-(\\d+).tif"  # default: ".*_nDSM.tif"# TODO Implement
=======
image_regex: "FDOP20_(\\d+)_(\\d+)_rgbi\\.tif" # r"FDOP\d{2}_(\d+)_rgbi\.tif"  # default: ".*_fdop.tif" # TODO Implement 
height_data_regex: "nDSM_(\\d+)_1km\\.tif"  # default: ".*_nDSM.tif"# TODO Implement 
image_regex: r"FDOP\d{2}_(\d+)_rgbi\.tif"  # default: ".*_fdop.tif" # TODO Implement 
height_data_regex: r"(\d+)\.tif"  # default: ".*_nDSM.tif"# TODO Implement 
>>>>>>> e9798904

# Tile parameters
tile_width: 50  # default: 50
tile_height: 50  # default: 50
buffer: 20  # default: 0

# Post-processing parameters
exclude_files:  # default: []
  - "data/BW-Gewaesser/Gewaesserflaechen.shp"

confidence_threshold: 0.3  # default: 0.3 
containment_threshold: 0.6  # default: 0.9
height_threshold: 0  # default: 3

# Stiching & Cleaning parameters
iou_threshold: 0.6  # default: 0.5
confidence_threshold_stitching: 0.3  # default: 0.3
area_threshold: 1  # default: 1

# Device and parallelization
parallel: True  # default: true
num_workers: 4  # default: 10

# Logging and debugging
verbose: False  # default: false
debug: True  # default: false
keep_intermediate: True  # default: false<|MERGE_RESOLUTION|>--- conflicted
+++ resolved
@@ -8,15 +8,8 @@
 output_directory: "output"  # default: ./output
 tiles_path: "tiles"  # default: ./tiles
 # continue_path: "/home/jonas/tree_detection/tree_detection/output/continue.yml"  # default: ./output/continue.yml
-<<<<<<< HEAD
-image_regex: "FDOP20-(\\d+).tif" # default: ".*_fdop.tif" # TODO Implement
-height_data_regex: "nDOM-(\\d+).tif"  # default: ".*_nDSM.tif"# TODO Implement
-=======
-image_regex: "FDOP20_(\\d+)_(\\d+)_rgbi\\.tif" # r"FDOP\d{2}_(\d+)_rgbi\.tif"  # default: ".*_fdop.tif" # TODO Implement 
-height_data_regex: "nDSM_(\\d+)_1km\\.tif"  # default: ".*_nDSM.tif"# TODO Implement 
-image_regex: r"FDOP\d{2}_(\d+)_rgbi\.tif"  # default: ".*_fdop.tif" # TODO Implement 
-height_data_regex: r"(\d+)\.tif"  # default: ".*_nDSM.tif"# TODO Implement 
->>>>>>> e9798904
+image_regex: "FDOP20_(\\d+)_(\\d+)_rgbi\\.tif" # r"FDOP\d{2}_(\d+)_rgbi\.tif"  # default: ".*_fdop.tif"
+height_data_regex: "nDSM_(\\d+)_1km\\.tif"  # default: ".*_nDSM.tif"
 
 # Tile parameters
 tile_width: 50  # default: 50
