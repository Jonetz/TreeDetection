--- conflicted
+++ resolved
@@ -1,22 +1,21 @@
 import json
 import os
-<<<<<<< HEAD
+from typing import Tuple
 import sys
 import time
 
-=======
-from typing import Tuple
->>>>>>> 93be11f4
 import rasterio
 import fiona
 import numpy as np
 import re
 import warnings
+
+import shapely
 import numba
 import shapely
 from rasterio._base import Affine
 from rasterio.coords import BoundingBox
-
+from shapely.geometry import shape, Point
 from shapely import MultiPolygon
 from shapely.geometry import shape, Point, Polygon
 from concurrent.futures import ThreadPoolExecutor
@@ -27,14 +26,11 @@
 import pstats
 import io
 
-<<<<<<< HEAD
-from helpers import ndvi_array_from_rgbi
-
-
-#@numba.jit
-=======
 import numpy as np
 import cupy as cp
+
+from helpers import ndvi_array_from_rgbi
+
 
 def convert_to_python_types(data):
     """
@@ -74,37 +70,36 @@
             return func(*args, **kwargs)
     return wrapper
 
->>>>>>> 93be11f4
 def raster_to_geo(transform, row, col):
     """Convert raster indices to geographical coordinates."""
     # Extract elements from the 3x3 affine matrix
-    a, b, c, d, e, f, g, h, i = transform    
+    a, b, c, d, e, f, g, h, i = transform
     # Apply the affine transformation to convert row, col to x, y
     x = a * col + b * row + c
-    y = d * col + e * row + f    
+    y = d * col + e * row + f
     return x, y
 
 def geo_to_raster(transform, x, y):
     """Convert geographical coordinates to raster indices."""
     # Extract elements from the 3x3 affine matrix
-    a, b, c, d, e, f, g, h, i = transform    
+    a, b, c, d, e, f, g, h, i = transform
     # Check for potential projective transformation and avoid division by zero
     if a == 0 or e == 0:
-        raise ValueError(f"Affine transform scaling factors are zero: {a}, {e}, for Affine: {transform}")    
+        raise ValueError(f"Affine transform scaling factors are zero: {a}, {e}, for Affine: {transform}")
     # Apply the inverse affine transformation (inverse of a 3x3 matrix)
     col = (x - c) / a
-    row = (y - f) / e    
+    row = (y - f) / e
     return int(row), int(col)
 
 def is_point_in_polygon(polygon_x, polygon_y, px, py):
     """
     Use the ray-casting algorithm to determine if a point (px, py) is inside a polygon.
-    
+
     Arguments:
     - polygon_x: List of x-coordinates of the polygon's vertices
     - polygon_y: List of y-coordinates of the polygon's vertices
     - px, py: The point to check
-    
+
     Returns:
     - True if the point is inside the polygon, otherwise False.
     """
@@ -129,18 +124,18 @@
 
 def raster_to_geo_batch(transform, rows, cols):
     """Convert raster indices to geographical coordinates (batch version)."""
-    a, b, c, d, e, f, g, h, i = transform    
+    a, b, c, d, e, f, g, h, i = transform
     x = a * cols + b * rows + c
-    y = d * cols + e * rows + f    
+    y = d * cols + e * rows + f
     return x, y
 
 def geo_to_raster_batch(transform, x, y):
     """Convert geographical coordinates to raster indices (batch version)."""
-    a, b, c, d, e, f, g, h, i = transform    
+    a, b, c, d, e, f, g, h, i = transform
     if a == 0 or e == 0:
-        raise ValueError(f"Affine transform scaling factors are zero: {a}, {e}, for Affine: {transform}")    
+        raise ValueError(f"Affine transform scaling factors are zero: {a}, {e}, for Affine: {transform}")
     col = (x - c) / a
-    row = (y - f) / e    
+    row = (y - f) / e
     return cp.floor(row).astype(cp.int32), cp.floor(col).astype(cp.int32)
 
 def is_point_in_polygon_batch(center_x, center_y, radius, px, py):
@@ -148,29 +143,29 @@
     Vectorized check if points are inside a circle approximated by the bounding box of the polygon.
     The center of the circle is the centroid of the bounding box, and the radius is the maximum distance
     from the center to any point in the bounding box.
-    
+
     Arguments:
     - polygon_x: (num_vertices, ) x-coordinates of the polygon's vertices
     - polygon_y: (num_vertices, ) y-coordinates of the polygon's vertices
     - px, py: (batch_size, ) x and y coordinates of the points to check
-    
+
     Returns:
     - inside_mask: (batch_size, ) Boolean array where True indicates the point is inside the circle
     """
-    
+
     # Calculate the squared distance from each point to the circle center
     dist_squared = (px - center_x) ** 2 + (py - center_y) ** 2
     # Return True if the distance is less than or equal to the radius squared
     inside_mask = dist_squared <= radius ** 2
-    
+
     return inside_mask
 
-def get_height_within_polygon(polygon_x: np.ndarray, polygon_y: np.ndarray, height_data: np.ndarray, 
+def get_height_within_polygon(polygon_x: np.ndarray, polygon_y: np.ndarray, height_data: np.ndarray,
                                transform: np.ndarray, width, height, bounds):
     """
-    Find the maximum height within multiple polygons from raster height data using ray-casting, 
+    Find the maximum height within multiple polygons from raster height data using ray-casting,
     processed in parallel for each polygon.
-    
+
     Arguments:
     - polygon_x: (num_polygons, num_vertices) x-coordinates of the polygons' vertices
     - polygon_y: (num_polygons, num_vertices) y-coordinates of the polygons' vertices
@@ -178,18 +173,18 @@
     - transform: geo-to-raster transformation matrix
     - width, height: dimensions of the raster data
     - bounds: (minx, miny, maxx, maxy) bounding box for the area to consider
-    
+
     Returns:
     - max_heights: (num_polygons,) maximum heights for each polygon
     - max_coordinates: (num_polygons, 2) coordinates of the highest point for each polygon
     """
     # Unpack bounds
     minx, miny, maxx, maxy = bounds
-    
+
     # Determine raster coordinates for bounding box
     min_col, min_row = geo_to_raster(transform, minx, miny)
     max_col, max_row = geo_to_raster(transform, maxx, maxy)
-    
+
     # Clamp values within valid raster bounds
     min_row, max_row = sorted([min(min_row, height-1), max(max_row, 0)])
     min_col, max_col = sorted([min(min_col, width-1), max(max_col, 0)])
@@ -198,18 +193,18 @@
     subset = height_data[min_row:max_row + 1, min_col:max_col + 1]
     if subset.size == 0:
         print("Error: The subset of height data is empty.")
-        return -1, None    
+        return -1, None
 
     # Prepare points (x, y) for batch processing
     rows, cols = np.meshgrid(np.arange(subset.shape[0]), np.arange(subset.shape[1]), indexing='ij')
     rows, cols = rows.flatten(), cols.flatten()
-    
+
     # Convert to geo-coordinates for all points
     x_coords, y_coords = raster_to_geo(transform, rows + min_row, cols + min_col)
 
     # Convert x_coords and y_coords to CuPy arrays for GPU processing
     x_coords_gpu, y_coords_gpu = cp.array(x_coords), cp.array(y_coords)
-    
+
     # Prepare arrays for results
     num_polygons = polygon_x.shape[0]
     max_heights = cp.zeros(num_polygons, dtype=cp.float32)
@@ -221,25 +216,25 @@
     for i in range(num_polygons):
         # Get current polygon coordinates
         polygon_x_i, polygon_y_i = polygon_x[i], polygon_y[i]
-        
+
         valid_mask = ~cp.isnan(polygon_x_i) & ~cp.isnan(polygon_y_i)  # Mask to remove NaNs
         valid_x = polygon_x_i[valid_mask]
         valid_y = polygon_y_i[valid_mask]
-        
+
         # Compute the center of the bounding box for the polygon (after filtering NaNs)
         min_x, max_x = valid_x.min(), valid_x.max()
         min_y, max_y = valid_y.min(), valid_y.max()
-        
+
         center_x = (min_x + max_x) / 2
         center_y = (min_y + max_y) / 2
         centers[i] = cp.array([center_x, center_y])
 
         # Compute the radius of the bounding box for the polygon
         radius = (max_x - min_x) + (max_y - min_y) / 4
-        
+
         # Check if points are inside the polygon using a vectorized function
         inside_mask = is_point_in_polygon_batch(center_x, center_y, radius, x_coords_gpu, y_coords_gpu,)
-                
+
         # Extract heights and coordinates where points are inside the polygon
         inside_heights = subset.flatten()[inside_mask]
         inside_coords = np.column_stack([x_coords_gpu[inside_mask], y_coords_gpu[inside_mask]])
@@ -254,14 +249,14 @@
             max_index = cp.argmax(inside_heights)
             max_heights[i] = inside_heights[max_index]
             max_coordinates[i] = inside_coords[max_index]
-    
+
     return max_heights, max_coordinates
 
 def calculate_iou(batch_boxes1, batch_boxes2):
     # Ensure batch_boxes1 and batch_boxes2 are 2D arrays with shape [N, 4]
     batch_boxes1 = cp.array(batch_boxes1).reshape(-1, 4)
     batch_boxes2 = cp.array(batch_boxes2).reshape(-1, 4)
-    
+
     # Calculate the intersection of boxes using broadcasting
     xA = cp.maximum(batch_boxes1[:, 0][:, None], batch_boxes2[:, 0])  # Broadcast to compare all pairs
     yA = cp.maximum(batch_boxes1[:, 1][:, None], batch_boxes2[:, 1])  # Broadcast to compare all pairs
@@ -270,21 +265,21 @@
 
     # Calculate the area of intersection
     interArea = cp.maximum(0, xB - xA) * cp.maximum(0, yB - yA)
-    
+
     # Calculate the area of each box
     box1Area = (batch_boxes1[:, 2] - batch_boxes1[:, 0]) * (batch_boxes1[:, 3] - batch_boxes1[:, 1])
     box2Area = (batch_boxes2[:, 2] - batch_boxes2[:, 0]) * (batch_boxes2[:, 3] - batch_boxes2[:, 1])
-    
+
     # Calculate the area of union
     unionArea = box1Area[:, None] + box2Area - interArea  # Broadcast union area computation
-    
+
     # Return IoU for all pairs
     return interArea / unionArea
 
 def filter_polygons_by_iou_and_area(polygon_dict, id_to_area, confidence_scores, iou_threshold, area_threshold):
     """
     Filter polygons by IOU and area thresholds on the GPU, keeping the polygon with the highest confidence score.
-    
+
     Args:
         polygon_dict (dict): A dictionary where keys are polygon ids and values are the polygon objects (assumed to have `.bounds`).
         id_to_area (dict): A dictionary mapping polygon ids to their areas.
@@ -296,43 +291,39 @@
         retained_ids (set): A set of ids of polygons that are retained after filtering.
     """
     ids = list(polygon_dict.keys())
-    
+
     # Convert data to CuPy arrays
     bboxes = cp.array([polygon_dict[pid].bounds for pid in ids])
     confidences = cp.array([confidence_scores[pid] for pid in ids])
     areas = cp.array([id_to_area[pid] for pid in ids])
-    
+
     retained_ids = set(ids)
 
-<<<<<<< HEAD
-#@numba.jit
-def geo_to_raster(transform, x, y):
-=======
     # Create an array to track which polygons to remove
     remove_indices = cp.zeros(len(ids), dtype=cp.bool_)
 
     # Vectorized computation of IoU and area differences
     iou_matrix = calculate_iou(bboxes, bboxes)  # IoU matrix for all pairs
     area_matrix = cp.abs(areas[:, None] - areas) / cp.maximum(areas[:, None], areas)  # Area difference matrix
-    
+
     # Apply IoU and area thresholds to filter polygons
     mask = (iou_matrix > iou_threshold) & (area_matrix < area_threshold)  # Boolean mask for filtering
-    
+
     # Loop through each polygon
     for i in range(len(ids)):
         if remove_indices[i]:
             continue
-        
+
         # Get the indices of the polygons to compare with the current polygon i
         to_remove = cp.where(mask[i])[0]  # Get indices of polygons with which i has IoU > threshold
-        
+
         # Exclude self-comparison (i.e., i == j)
         to_remove = to_remove[to_remove != i]
-        
+
         for j in to_remove:
             if remove_indices[j]:  # Skip if j is already flagged for removal
                 continue
-            
+
             # Apply the condition: if IoU and area difference are above the thresholds
             if confidences[i] >= confidences[j]:
                 remove_indices[j] = True  # Flag j for removal
@@ -347,21 +338,20 @@
     return retained_ids
 
 def get_centroids(polygon_x_gpu, polygon_y_gpu):
->>>>>>> 93be11f4
     """
     Compute the centroids for all polygons in the batch.
-    
+
     Args:
         polygon_x_gpu (ndarray): x-coordinates of all polygons.
         polygon_y_gpu (ndarray): y-coordinates of all polygons.
-    
+
     Returns:
         centroids (ndarray): The centroids of all polygons.
     """
     # Calculate centroids in parallel for all polygons
     centroid_x = cp.mean(polygon_x_gpu, axis=1)
     centroid_y = cp.mean(polygon_y_gpu, axis=1)
-    
+
     return cp.stack((centroid_x, centroid_y), axis=1)
 
 def get_centroid(polygon):
@@ -517,86 +507,6 @@
     count = contained_ids.count(str(polygon_id))
     return int(count)
 
-<<<<<<< HEAD
-def get_height_within_polygon(polygon, height_data, transform, width, height, bounds):
-    """
-    Find the maximum height within a polygon from raster height data.
-
-    Args:
-        polygon (shapely.geometry.Polygon): Polygon defining the area of interest.
-        height_data (numpy.ndarray): 2D array of height data from the raster.
-        transform (Affine): Transformation matrix for raster coordinates.
-        width (int): Width of the raster in pixels.
-        height (int): Height of the raster in pixels.
-        bounds (BoundingBox): Bounds of the raster.
-
-    Returns:
-        tuple: (max_height, max_coordinates)
-            - max_height (float): Maximum height within the polygon.
-            - max_coordinates (tuple): (x, y) geographical coordinates of the highest point.
-            - (-1, None) if no valid data points are found within the polygon.
-    """
-    minx, miny, maxx, maxy = polygon.bounds
-    minx, maxx = sorted([minx, maxx])
-    miny, maxy = sorted([miny, maxy])
-
-    if maxx < bounds.left or minx > bounds.right or maxy < bounds.bottom or miny > bounds.top:
-        print(f"Polygon bounds {minx, miny, maxx, maxy} are out of raster bounds.")
-        return -1, None
-
-    min_col, min_row = geo_to_raster(transform, minx, miny)
-    max_col, max_row = geo_to_raster(transform, maxx, maxy)
-    min_row, max_row = sorted([min_row, max_row])
-    min_col, max_col = sorted([min_col, max_col])
-    min_row, min_col = max(0, min_row), max(0, min_col)
-    max_row, max_col = min(height - 1, max_row), min(width - 1, max_col)
-
-    subset = height_data[min_row:max_row + 1, min_col:max_col + 1]
-    heights = []
-    coordinates = []
-
-    for r in range(subset.shape[0]):
-        for c in range(subset.shape[1]):
-            x, y = raster_to_geo(transform, r + min_row, c + min_col)
-            if polygon.contains(Point(x, y)):
-                heights.append(subset[r, c])
-                coordinates.append((x, y))
-
-    if not heights:
-        centroid = get_centroid(polygon)
-        centroid = Point(centroid[0]-bounds.left, centroid[1]-bounds.bottom)
-
-        min_dist =  np.finfo(np.float64).max
-        min_row_dist = -1
-        min_col_dist = -1
-        coord_x = -1
-        coord_y = -1
-        for r in range(3):
-            for c in range(3):
-                x, y = raster_to_geo(transform, min_row - 1 + r, min_col - 1 + c)
-                x, y = geo_to_raster(transform, x, y)
-
-                curr_dist = euclidean_distance(centroid, Point(x, 1000 - y))
-                if curr_dist < min_dist:
-                    min_dist = curr_dist
-                    min_row_dist = r
-                    min_col_dist = c
-                    coord_x = x
-                    coord_y = y
-
-        # TODO runden?
-        subset = height_data[min_row - 1:min_row + 2, min_col - 1:min_col + 2]
-        heights.append(subset[min_row_dist, min_col_dist])
-        coordinates.append((coord_x, coord_y))
-
-
-    max_height = max(heights)
-    max_index = heights.index(max_height)
-    max_coordinates = coordinates[max_index]
-
-    return max_height, max_coordinates
-
-
 def get_ndvi_within_polygon(polygon: shapely.geometry.Polygon, ndvi_data: np.ndarray, transform: Affine, width: int, height: int, bounds: BoundingBox):
     """
     Find the minimum, maximum, and mean NDVI values within a polygon from raster NDVI data.
@@ -648,26 +558,11 @@
 
     return np.min(ndvi_values), np.max(ndvi_values), np.mean(ndvi_values)
 
-
-def get_centroid(polygon):
-    """
-    Calculate the centroid of a polygon.
-
-    Args:
-        polygon (shapely.geometry.Polygon): Polygon object.
-
-    Returns:
-        tuple: (x, y) Coordinates of the centroid.
-    """
-    centroid = polygon.centroid
-    return (centroid.x, centroid.y)
-
-=======
 def process_features(features, polygon_dict, id_to_area, containment_threshold, height_data, transform, width, height, bounds):
     polygon_x_all = []
     polygon_y_all = []
     ids_all = []
-    
+
     # Collect all polygons' coordinates and IDs for batch processing
     max_points = 0  # Track the maximum number of points in any polygon
     for feature in features:
@@ -689,95 +584,30 @@
     def pad_polygon_coords(polygon_coords, max_length):
         # Ensure that polygon_coords is a CuPy array
         polygon_coords = cp.asarray(polygon_coords)
-        
+
         # Pad with NaN to match the required length
         return cp.concatenate([polygon_coords, cp.full((max_length - len(polygon_coords),), cp.nan)])
 
     # Now use this function to pad the coordinates
     polygon_x_all_padded = [pad_polygon_coords(polygon_x, max_points) for polygon_x in polygon_x_all]
     polygon_y_all_padded = [pad_polygon_coords(polygon_y, max_points) for polygon_y in polygon_y_all]
->>>>>>> 93be11f4
 
     # Convert the padded lists into CuPy arrays
     polygon_x_gpu = cp.array(polygon_x_all_padded, dtype=cp.float32)  # Shape: (num_polygons, max_points)
     polygon_y_gpu = cp.array(polygon_y_all_padded, dtype=cp.float32)  # Shape: (num_polygons, max_points)
 
-<<<<<<< HEAD
-def process_feature(feature, polygon_dict, id_to_area, containment_threshold, ndvi_data, ndvi_transform, ndvi_bounds, height_data, height_transform, height_data_width, height_data_height, height_data_bounds, spatial_idx):
-    """
-    Process a single feature to update its properties with additional information.
-
-    Args:
-        feature (dict): GeoJSON feature to process.
-        polygon_dict (dict): Dictionary of polygons with their IDs.
-        id_to_area (dict): Dictionary mapping polygon IDs to their areas.
-        containment_threshold (float): Threshold for polygon containment.
-        height_data (numpy.ndarray): 2D array of height data from the raster.
-        height_transform (Affine): Transformation matrix for raster coordinates.
-        height_data_width (int): Width of the raster in pixels.
-        height_data_height (int): Height of the raster in pixels.
-        height_data_bounds (BoundingBox): Bounds of the raster.
-        spatial_idx (index.Index): Rtree spatial index of polygons.
-
-    Returns:
-        tuple: (new_feature, contained_ids)
-            - new_feature (dict): Updated feature with additional properties.
-            - contained_ids (list): List of IDs of polygons contained within the processed feature.
-    """
-    polygon = shape(feature['geometry'])
-    polygon_id = feature['properties']['poly_id']
-
-    contained_ids = is_contained(polygon, polygon_dict, id_to_area, polygon_id, containment_threshold, spatial_idx)
-    contained_ids.remove(polygon_id) if polygon_id in contained_ids else None
-    contained_count = len(contained_ids)
-
-    try:  
-        rounded_coords = round_coordinates(feature['geometry']['coordinates'])
-    except:
-        print(f"Error rounding coordinates for polygon {polygon_id}")
-
-    height_data_height, highest_point = get_height_within_polygon(polygon, height_data, height_transform, height_data_width, height_data_height, height_data_bounds)
-    if highest_point is None:
-        height_data_height = -1
-
-    min_ndvi, max_ndvi, mean_ndvi = get_ndvi_within_polygon(polygon,
-                                                            ndvi_data,
-                                                            ndvi_transform,
-                                                            ndvi_data.shape[0],
-                                                            ndvi_data.shape[1],
-                                                            ndvi_bounds)
-
-    centroid = get_centroid(polygon)
-
-    new_properties = dict(feature['properties'])
-    new_properties['poly_id'] = polygon_id
-    new_properties['Area'] = id_to_area.get(str(polygon_id))
-    new_properties['ContainedCount'] = contained_count
-    new_properties['TreeHeight'] = float(height_data_height) if height_data_height is not None else None
-    new_properties['Centroid'] = {'x': float(centroid[0]), 'y': float(centroid[1])}
-    new_properties['MeanNDVI'] = mean_ndvi
-    new_properties['MaxNDVI'] = max_ndvi
-    new_properties['MinNDVI'] = min_ndvi
-
-    new_feature = {
-        'type': 'Feature',
-        'properties': new_properties,
-        'geometry': {
-            'type': feature['geometry']['type'],
-            'coordinates': rounded_coords
-=======
     height_data_gpu = cp.array(height_data, dtype=cp.float32)
 
     # Compute centroids for all polygons on GPU (using the batch processing function)
     centroids = get_centroids(polygon_x_gpu, polygon_y_gpu)
-    
+
     # Perform height data lookups for all polygons at once on the GPU
     heights, highest_points = get_height_within_polygon(polygon_x_gpu, polygon_y_gpu, height_data_gpu, transform, width, height, bounds)
-    
+
     # Convert CuPy arrays to NumPy arrays for serialization
     heights = heights.get()  # Convert to NumPy array
     highest_points = highest_points.get()  # Convert to NumPy array
-    
+
     updated_features = []
 
     for i, feature in enumerate(features):
@@ -792,6 +622,14 @@
             rounded_coords = round_coordinates(feature['geometry']['coordinates'])
         except Exception as e:
             print(f"Error rounding coordinates for polygon {polygon_id}: {e}")
+
+        min_ndvi, max_ndvi, mean_ndvi = get_ndvi_within_polygon(polygon,
+                                                                ndvi_data,
+                                                                ndvi_transform,
+                                                                ndvi_data.shape[0],
+                                                                ndvi_data.shape[1],
+                                                                ndvi_bounds)
+
 
         # Create a new properties dictionary to avoid direct mutation
         new_properties = dict(feature['properties'])
@@ -800,6 +638,9 @@
             'Area': area,
             'TreeHeight': height,
             'Centroid': {'x': float(centroid[0]), 'y': float(centroid[1])}  # Ensure JSON compatibility
+            'MeanNDVI': mean_ndvi
+            'MaxNDVI': max_ndvi
+            'MinNDVI': min_ndvi
         })
 
         new_feature = {
@@ -809,7 +650,6 @@
                 'type': feature['geometry']['type'],
                 'coordinates': rounded_coords
             }
->>>>>>> 93be11f4
         }
 
         updated_features.append(new_feature)
@@ -907,8 +747,8 @@
     features = data['features']#
     # 1. Filter features based on confidence score
     filtered_features = [
-        feature for feature in features 
-        if feature['properties'].get('Confidence_score') is not None and 
+        feature for feature in features
+        if feature['properties'].get('Confidence_score') is not None and
         float(feature['properties'].get('Confidence_score', 0)) >= confidence_threshold
     ]
 
@@ -922,7 +762,7 @@
         id_to_area[polygon_id] = area
         i += 1
     polygon_dict = {
-        feature['properties']['poly_id']: shape(feature['geometry']) 
+        feature['properties']['poly_id']: shape(feature['geometry'])
         for feature in filtered_features
     }
 
@@ -950,20 +790,8 @@
         ndvi_transform = src.transform
         ndvi_bounds = src.bounds
 
-<<<<<<< HEAD
-    updated_features = []
-    contained_ids_per_feature = {}
-
-    for i, feature in enumerate(filtered_features):
-        feature, contained_ids = process_feature(feature, polygon_dict, id_to_area, containment_threshold, ndvi_data, ndvi_transform, ndvi_bounds, height_data, height_transform, height_width_tif, height_height_tif, height_bounds, spatial_idx)
-        contained_ids_per_feature[feature['properties']['poly_id']] = contained_ids
-        feature['properties']['ContainedIDs'] = str(contained_ids)
-        updated_features.append(feature)
-
-=======
-    filtered_features = process_features(filtered_features, polygon_dict, id_to_area, containment_threshold, height_data, transform, width_tif, height_tif, bounds)
+    filtered_features = process_features(filtered_features, polygon_dict, id_to_area, containment_threshold, ndvi_data, ndvi_transform, ndvi_bounds, height_data, height_transform, height_width_tif, height_height_tif, height_bounds)
     '''
->>>>>>> 93be11f4
     contained_ids_per_feature_flat = [item for sublist in contained_ids_per_feature.values() for item in sublist]
     updated_features = update_feature_visualization(
         updated_features, contained_ids_per_feature, contained_ids_per_feature_flat, id_to_area, polygon_dict
@@ -1008,13 +836,8 @@
         "type": "FeatureCollection",
         "features": features
     }
-<<<<<<< HEAD
-
+    print(f"Processing {len(features)} features from {file_path}.")
     processed_data = process_geojson(data, confidence_threshold, containment_threshold, height_data_path, rgbi_data_path)
-=======
-    print(f"Processing {len(features)} features from {file_path}.")
-    processed_data = process_geojson(data, confidence_threshold, containment_threshold, height_data_path)
->>>>>>> 93be11f4
 
     new_schema = schema.copy()
     new_properties_schema = {
@@ -1037,17 +860,17 @@
     filtered_features = []
     for feature in processed_data["features"]:
         properties = feature['properties']
-        
+
         # Convert 'Centroid' to a JSON string if it exists
         if 'Centroid' in feature['properties']:
             feature['properties']['Centroid'] = json.dumps(feature['properties']['Centroid'])
-        
+
         # Convert all NumPy types to native Python types
         feature['properties'] = convert_to_python_types(feature['properties'])
-        
+
         # Ensure properties are ordered correctly
         feature = order_properties(feature, new_properties_schema)
-        
+
         filtered_features.append(feature)
 
     # Write the filtered features to the new GeoJSON file
@@ -1066,24 +889,14 @@
         containment_threshold (float): Threshold for polygon containment.
         parallel (bool): Whether to process files in parallel (default is True).
     """
-<<<<<<< HEAD
-
-    geojson_files = [f for f in os.listdir(directory) if f.endswith('.geojson')]
+    geojson_files = [f for f in os.listdir(directory) if f.endswith('.gpkg')]
 
     if filename_pattern is None:
         height_data_pattern = "(\\d+)\\.tif"
         image_pattern = "(\\d+)\\.tif"
     else:
         image_pattern, height_data_pattern = filename_pattern
-=======
-    geojson_files = [f for f in os.listdir(directory) if f.endswith('.gpkg')]
-    
-    if filename_pattern is None:
-        height_data_pattern = "(\\d+)\\.tif"
-        image_pattern = "(\\d+)\\.tif"
-
-    image_pattern, height_data_pattern = filename_pattern
->>>>>>> 93be11f4
+
     if height_data_pattern is None:
         height_data_pattern = "(\\d+)\\.tif"
     if image_pattern is None:
@@ -1091,7 +904,7 @@
     image_pattern = re.compile(image_pattern)
     height_data_pattern = re.compile(height_data_pattern)
 
-    def find_matching_height_file(base_name):        
+    def find_matching_height_file(base_name):
         """Find a matching height data file based on regex groups from the base name."""
         geojson_match = image_pattern.match(base_name + ".tif")
         if geojson_match:
@@ -1101,9 +914,7 @@
                 height_match = height_data_pattern.match(height_file)
                 if height_match:
                     height_groups = height_match.groups()
-<<<<<<< HEAD
-                    height_concat = ''.join(
-                        height_groups[:len(geojson_groups)])  # Concatenate height groups for comparison
+                    height_concat = ''.join(height_groups[:len(geojson_groups)])  # Concatenate height groups for comparison
                     # Check if height groups start with geojson groups
                     if height_concat == geojson_concat:
                         return os.path.join(height_directory, height_file)
@@ -1126,14 +937,6 @@
                         return os.path.join(image_directory, height_file)
         return None
 
-=======
-                    height_concat = ''.join(height_groups[:len(geojson_groups)])  # Concatenate height groups for comparison
-                    # Check if height groups start with geojson groups
-                    if height_concat == geojson_concat:                 
-                        return os.path.join(height_directory, height_file)
-        return None
-
->>>>>>> 93be11f4
     if not parallel:
         # Sequential processing
         for filename in geojson_files:
@@ -1155,7 +958,7 @@
                 if filename.startswith("processed_"):
                     continue
                 file_path = os.path.join(directory, filename)
-                base_name = os.path.splitext(os.path.basename(filename))[0]                
+                base_name = os.path.splitext(os.path.basename(filename))[0]
                 height_file_path = find_matching_height_file(base_name)
                 image_file_path = find_matching_image_file(base_name)
 
@@ -1174,23 +977,15 @@
     Profile the code to analyze performance using cProfile.
     """
     pr = cProfile.Profile()
-    
+
     CONFIDENCE_THRESHOLD = 0.5
     CONTAINMENT_THRESHOLD = 0.7
 
-<<<<<<< HEAD
-    geojson_directory = 'C:\\Users\\jonas\\Documents\\GitHub\\tree_detection\\postprocessing\\predictions\\raw'
-    height_directory = 'C:\\Users\\jonas\\Documents\\GitHub\\tree_detection\\postprocessing\\nDOM'
-    image_directory = 'data/rgb'
-
-    process_files_in_directory(geojson_directory, height_directory, image_directory, CONFIDENCE_THRESHOLD, CONTAINMENT_THRESHOLD, parallel=False)
-=======
     geojson_directory = '/home/jonas/TreeDetection/output/geojson_predictions'
     height_directory = '/home/jonas/TreeDetection/data/nDSM_anno'
 
     pr.enable()
     process_files_in_directory(geojson_directory, height_directory, CONFIDENCE_THRESHOLD, CONTAINMENT_THRESHOLD, parallel=False, filename_pattern=("FDOP20_(\\d+)_(\\d+)_rgbi\\.tif","nDSM_(\\d+)_1km\\.tif"))
->>>>>>> 93be11f4
 
     pr.disable()
 
